--- conflicted
+++ resolved
@@ -30,16 +30,12 @@
     },
     {
       "name": "DeFindex UI",
-<<<<<<< HEAD
-      "path": "packages/ui"
+      "path": "packages/ui",
     },
     {
-      "path": "../../beans-bv/dotnet-stellar-sdk"
-    }
-=======
-      "path": "packages/ui",
+      "name": "DeFindex Dotnet SDK",
+      "path": "packages/dotnet-sdk"
     },
->>>>>>> cde24931
   ],
   "settings": {
     "files.exclude": {
