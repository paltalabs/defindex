import { createSlice, createAsyncThunk } from '@reduxjs/toolkit'
import type { PayloadAction } from '@reduxjs/toolkit'
import type { RootState } from '../store'
import { ChainMetadata } from '@soroban-react/types'
import vaults from '@/constants/constants.json'
import { Networks } from '@stellar/stellar-sdk'
import { SelectedVault, VaultData, WalletState } from '../types'
import { VaultMethod } from '@/hooks/useVault'

const getDefaultVaults = async (network: string) => {
  const filteredVaults = vaults.filter(vault => {
    switch (network) {
      case Networks.TESTNET:
        console.log('fetching testnet indexes')
        return vault.network === 'testnet'
      case Networks.PUBLIC:
        console.log('fetching public indexes')
        return vault.network === 'public'
      default:
        console.log('fetching testnet indexes')
        return vault.network === 'testnet'
    }
  })
  if (filteredVaults.length === 0) {
    return [vaults[0]?.vaults]
  }
  if (!filteredVaults[0]?.vaults) return

  await new Promise(resolve => setTimeout(resolve, 1500))
  return filteredVaults[0]?.vaults
}

export const fetchDefaultAddresses = createAsyncThunk(
  'wallet/fetchDefaultVaults',
  async (network: string) => {
    const defaultVaults = await getDefaultVaults(network)
    const defaultAdresses = defaultVaults?.map((index: any) => {
      return index
    })
    return defaultAdresses
  }
)
// Define the initial state using that type
const initialState: WalletState = {
  address: '',
  selectedChain: {
    id: '',
    networkPassphrase: '',
    network: '',
    networkUrl: '',
  },
  vaults: {
    isLoading: true,
    createdVaults: [],
    hasError: false,
    selectedVault: undefined
  }
}


export const walletSlice = createSlice({
  name: 'wallet',
  initialState,
  reducers: {
    setAddress: (state, action: PayloadAction<string>) => {
      state.address = action.payload
    },
    setChain: (state, action: PayloadAction<ChainMetadata>) => {
      state.selectedChain = action.payload
    },
    resetWallet: (state) => {
      state.address = ''
      state.selectedChain = {
        id: '',
        networkPassphrase: '',
        network: '',
        networkUrl: '',
      }
    },
    pushVault: (state, action: PayloadAction<VaultData>) => {
      state.vaults.createdVaults.push(action.payload)
    },
    setIsVaultsLoading: (state, action: PayloadAction<boolean>) => {
      state.vaults.isLoading = action.payload
    },
    setSelectedVault: (state, action: PayloadAction<SelectedVault>) => {
      state.vaults.selectedVault = action.payload
    },
    setVaults: (state, action: PayloadAction<VaultData[]>) => {
      state.vaults.createdVaults = action.payload
    },
    setVaultTVL: (state, action: PayloadAction<{address:string, value: number}>) => {
      state.vaults.createdVaults.forEach(vault => {
        if (vault.address === action.payload.address) {
          vault.TVL = action.payload.value
        }
      })
    },
    resetSelectedVault: (state) => { 
      state.vaults.selectedVault = undefined
    },
    setVaultUserBalance: (state, action: PayloadAction<{address:string, vaule:number}>) => {
      state.vaults.createdVaults.forEach(vault => {
        if (vault.address === action.payload.address) {
          vault.userBalance = action.payload.vaule
        }
      })
    },
<<<<<<< HEAD
    updateVaultData: (state, action: PayloadAction<Partial<VaultData>>) => {
      state.vaults.createdVaults.forEach(vault => {
        if (vault.address === action.payload.address) {
          Object.assign(vault, action.payload)
=======
    setVaultFeeReceiver: (state, action: PayloadAction<string>) => {
      state.vaults.createdVaults.forEach(vault => {
        if (vault.address === state.vaults.selectedVault?.address) {
          vault.feeReceiver = action.payload
>>>>>>> 73252139
        }
      })
    },
  },
  extraReducers(builder) {
    builder.addCase(fetchDefaultAddresses.pending, (state) => {
      state.vaults.isLoading = true
    })
    builder.addCase(fetchDefaultAddresses.fulfilled, (state, action) => {
      state.vaults.isLoading = false
      state.vaults.createdVaults = action.payload!
    })
    builder.addCase(fetchDefaultAddresses.rejected, (state) => {
      state.vaults.isLoading = false
      state.vaults.hasError = true
    })
  },
})

export const { 
  setAddress, 
  setChain, 
  resetWallet, 
  pushVault, 
  setIsVaultsLoading, 
  setSelectedVault, 
  setVaults,
  setVaultTVL,
  resetSelectedVault,
  setVaultUserBalance,
<<<<<<< HEAD
  updateVaultData
=======
  setVaultFeeReceiver
>>>>>>> 73252139
} = walletSlice.actions

// Other code such as selectors can use the imported `RootState` type
export const selectAddress = (state: RootState) => state.wallet.address
export const selectChainMetadata = (state: RootState) => state.wallet.selectedChain

export default walletSlice.reducer<|MERGE_RESOLUTION|>--- conflicted
+++ resolved
@@ -106,17 +106,17 @@
         }
       })
     },
-<<<<<<< HEAD
+    setVaultFeeReceiver: (state, action: PayloadAction<string>) => {
+      state.vaults.createdVaults.forEach(vault => {
+        if (vault.address === state.vaults.selectedVault?.address) {
+          vault.feeReceiver = action.payload
+        }
+      })
+    },
     updateVaultData: (state, action: PayloadAction<Partial<VaultData>>) => {
       state.vaults.createdVaults.forEach(vault => {
         if (vault.address === action.payload.address) {
           Object.assign(vault, action.payload)
-=======
-    setVaultFeeReceiver: (state, action: PayloadAction<string>) => {
-      state.vaults.createdVaults.forEach(vault => {
-        if (vault.address === state.vaults.selectedVault?.address) {
-          vault.feeReceiver = action.payload
->>>>>>> 73252139
         }
       })
     },
@@ -146,12 +146,9 @@
   setVaults,
   setVaultTVL,
   resetSelectedVault,
+  setVaultFeeReceiver,
   setVaultUserBalance,
-<<<<<<< HEAD
   updateVaultData
-=======
-  setVaultFeeReceiver
->>>>>>> 73252139
 } = walletSlice.actions
 
 // Other code such as selectors can use the imported `RootState` type
