'use client'
import { useSorobanReact } from "@soroban-react/core"

import { shortenAddress } from "@/helpers/address"
import { useVault, VaultMethod } from "@/hooks/useVault"

import { useAppSelector } from "@/store/lib/storeHooks"
import { Asset, AssetAmmount, VaultData } from "@/store/lib/types"

import { Button, Grid, GridItem, HStack, Icon, Stack, Text } from "@chakra-ui/react"
import { DialogBody, DialogContent, DialogFooter, DialogHeader } from "../ui/dialog"
import { FaRegEdit } from "react-icons/fa"
import { IoClose } from "react-icons/io5"
<<<<<<< HEAD
import { ClipboardIconButton, ClipboardRoot } from "../ui/clipboard"
=======
import { ModalContext } from "@/contexts"
import { useContext } from "react"

>>>>>>> 73252139

export const InspectVault = ({
  handleOpenDeployVault,
  handleOpenInteract,
  onClose
}: {
    handleOpenDeployVault: (method: string, value: boolean, args?: any) => any,
    handleOpenInteract: (method: string, args?: any) => any,
    onClose: () => void,
}) => {
  const selectedVault: VaultData | undefined = useAppSelector(state => state.wallet.vaults.selectedVault)
  const { address } = useSorobanReact()
<<<<<<< HEAD
=======
  const { editVaultModal: editModal } = useContext(ModalContext)
  if (!selectedVault) return null
>>>>>>> 73252139

  if (!selectedVault) return null
  return (
    <DialogContent>
      <DialogHeader>
        <Grid templateColumns="repeat(24, 1fr)" justifyItems={'space-between'}>
          <GridItem colSpan={22} >
            <h2>Inspect {selectedVault?.name ? selectedVault.name : shortenAddress(selectedVault.address)}</h2>
          </GridItem>
          {address === selectedVault.manager &&
            <GridItem colSpan={1}>
              <Icon onClick={() => { editModal.setIsOpen(true) }} css={{ cursor: "pointer" }}>
                <FaRegEdit />
              </Icon>
            </GridItem>
          }
          <GridItem colSpan={1}>
            <Icon onClick={onClose} css={{ cursor: "pointer" }}>
              <IoClose />
            </Icon>
          </GridItem>
        </Grid>
      </DialogHeader>
      <DialogBody>
        <Grid templateColumns="repeat(12, 1fr)" gap={4}>
          <GridItem colSpan={12} justifyItems={'center'}>
            <h3>Vault address</h3>
            <ClipboardRoot value={selectedVault.address}>
              <HStack alignItems={'center'}>
                <Text>
                  {selectedVault.address}
                </Text>
                <ClipboardIconButton />
              </HStack>
            </ClipboardRoot>
          </GridItem>
        </Grid>
        <Stack justify={'space-around'} direction={{ sm: 'column', md: 'row' }} mt={6}>
          <Stack>
            <Text>Strategies:</Text>
            {selectedVault.assets.map((asset: Asset, index: number) => (
              <HStack key={index} alignContent={'center'}>
                • {asset.strategies[0]?.name}
                <Text fontSize={'2xs'}>{`(${asset.symbol})`}</Text>
              </HStack>
            ))}
          </Stack>
          <Stack>
            <Text>Total value locked:</Text>
            <HStack alignContent={'center'}>
              ${selectedVault.TVL.toLocaleString('en-US', { style: 'decimal', maximumFractionDigits: 4 })}
              <Text fontSize={'2xs'}>{`(${selectedVault.assets[0]!.symbol})`}</Text>
            </HStack>
          </Stack>
          <Stack>
            <Text>Idle funds:</Text>
            {selectedVault.idleFunds.map((asset: AssetAmmount, index: number) => (
              <HStack key={index}>
                <Text>
                  ${asset.amount.toLocaleString('en-US', { style: 'decimal', maximumFractionDigits: 4 })}
                </Text>
                <Text fontSize={'2xs'}>{`(${selectedVault.assets.find((a) => asset.address === a.address)?.symbol})`}</Text>
              </HStack>
            ))}
          </Stack>
          <Stack>
            <Text>Invested funds:</Text>
            {selectedVault.investedFunds.map((asset: AssetAmmount, index: number) => (
              <HStack key={index}>
                <Text>
                  ${asset.amount.toLocaleString('en-US', { style: 'decimal', maximumFractionDigits: 4 })}
                </Text>
                <Text fontSize={'2xs'}>{`(${selectedVault.assets.find((a) => asset.address === a.address)?.symbol})`}</Text>
              </HStack>
            ))}
          </Stack>
          {(address && selectedVault.userBalance) &&
            <Stack>
              <Text>User balance:</Text>
              <HStack>
                ${selectedVault.userBalance.toLocaleString('en-US', { style: 'decimal', maximumFractionDigits: 4 })}
                <Text fontSize={'2xs'}>{`(${selectedVault.assets[0]!.symbol})`}</Text>
              </HStack>
            </Stack>
          }
        </Stack>
      </DialogBody>
      <DialogFooter>
        <HStack justifyContent={'space-around'} w={'full'}>
          {address && <Button onClick={() => { handleOpenInteract(VaultMethod.DEPOSIT, selectedVault) }}>Deposit</Button>}
          {(address === selectedVault.emergencyManager || address === selectedVault.manager) &&
            <Button onClick={() => { handleOpenInteract(VaultMethod.EMERGENCY_WITHDRAW, selectedVault) }}>Emergency Withdraw</Button>
          }
          {address && <Button onClick={() => { handleOpenInteract(VaultMethod.WITHDRAW, selectedVault) }}>Withdraw</Button>}
        </HStack>
      </DialogFooter>
    </DialogContent>
  )
}<|MERGE_RESOLUTION|>--- conflicted
+++ resolved
@@ -11,31 +11,23 @@
 import { DialogBody, DialogContent, DialogFooter, DialogHeader } from "../ui/dialog"
 import { FaRegEdit } from "react-icons/fa"
 import { IoClose } from "react-icons/io5"
-<<<<<<< HEAD
 import { ClipboardIconButton, ClipboardRoot } from "../ui/clipboard"
-=======
 import { ModalContext } from "@/contexts"
 import { useContext } from "react"
 
->>>>>>> 73252139
 
 export const InspectVault = ({
   handleOpenDeployVault,
   handleOpenInteract,
   onClose
 }: {
-    handleOpenDeployVault: (method: string, value: boolean, args?: any) => any,
-    handleOpenInteract: (method: string, args?: any) => any,
-    onClose: () => void,
+  handleOpenDeployVault: (method: string, value: boolean, args?: any) => any,
+  handleOpenInteract: (method: string, args?: any) => any,
+  onClose: () => void,
 }) => {
   const selectedVault: VaultData | undefined = useAppSelector(state => state.wallet.vaults.selectedVault)
   const { address } = useSorobanReact()
-<<<<<<< HEAD
-=======
   const { editVaultModal: editModal } = useContext(ModalContext)
-  if (!selectedVault) return null
->>>>>>> 73252139
-
   if (!selectedVault) return null
   return (
     <DialogContent>
