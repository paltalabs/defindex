--- conflicted
+++ resolved
@@ -51,8 +51,6 @@
   const feeReceiverString = useAppSelector(state => state.newVault.feeReceiver)
   const { transactionStatusModal: txModal, deployVaultModal: deployModal } = useContext(ModalContext);
   const dispatch = useAppDispatch();
-<<<<<<< HEAD
-=======
   const { getFees } = useVault()
 
   const [deployDisabled, setDeployDisabled] = useState(true);
@@ -62,14 +60,13 @@
       managerString !== ""
       && emergencyManagerString !== ""
       && feeReceiverString !== ""
-      && !indexShare 
+      && !indexShare
     ) {
       setDeployDisabled(false);
     } else {
       setDeployDisabled(true);
     }
   }, [managerString, emergencyManagerString, feeReceiverString])
->>>>>>> be01bd2f
 
   const autoCloseModal = async () => {
     await new Promise(resolve => setTimeout(resolve, 30000))
@@ -184,20 +181,20 @@
       if (newVault.assets[index]?.amount === 0) return nativeToScVal(0, { type: "i128" });
       return nativeToScVal(convertedAmount, { type: "i128" });
     });
-   /*  const amountsScVal = newVault.amounts.map((amount) => {
-      return nativeToScVal((amount * Math.pow(10, 7)), { type: "i128" });
-    }); */
+    /*  const amountsScVal = newVault.amounts.map((amount) => {
+       return nativeToScVal((amount * Math.pow(10, 7)), { type: "i128" });
+     }); */
     const amountsScValVec = xdr.ScVal.scvVec(amountsScVal);
-     /*  fn create_defindex_vault(
-      emergency_manager: address, 
-      fee_receiver: address, 
-      vault_share: u32, 
-      vault_name: string, 
-      vault_symbol: string, 
-      manager: address, 
-      assets: vec<AssetAllocation>, 
-      salt: bytesn<32>) -> result<address,FactoryError>
- */
+    /*  fn create_defindex_vault(
+     emergency_manager: address, 
+     fee_receiver: address, 
+     vault_share: u32, 
+     vault_name: string, 
+     vault_symbol: string, 
+     manager: address, 
+     assets: vec<AssetAllocation>, 
+     salt: bytesn<32>) -> result<address,FactoryError>
+*/
     let result: any;
 
 
@@ -262,11 +259,8 @@
         amount: newVault.assets[index]?.amount || 0
       }
     })
-<<<<<<< HEAD
     const investedFunds = await getInvestedFunds(parsedResult);
-=======
     const fees = await getFees(parsedResult)
->>>>>>> be01bd2f
     const tempVault: VaultData = {
       ...newVault,
       address: parsedResult,
@@ -276,12 +270,8 @@
       TVL: 0,
       totalSupply: 0,
       idleFunds: idleFunds,
-<<<<<<< HEAD
-      investedFunds: investedFunds ?? [],
-=======
       investedFunds: [{ address: '', amount: 0 }],
       fees: fees,
->>>>>>> be01bd2f
     }
     await txModal.handleSuccess(result.txHash);
     dispatch(pushVault(tempVault));
@@ -298,7 +288,7 @@
           Deploying {indexName === "" ? 'new index' : indexName}
         </DialogTitle>
       </DialogHeader>
-          <DialogCloseTrigger />
+      <DialogCloseTrigger />
       <DialogBody>
         <VaultPreview
           data={newVault.assets}
@@ -310,11 +300,11 @@
       </DialogBody>
 
       <DialogFooter>
-          <Button
-            aria-label='add_strategy'
-            colorScheme='green'
-            onClick={deployDefindex}>
-            {buttonText}
+        <Button
+          aria-label='add_strategy'
+          colorScheme='green'
+          onClick={deployDefindex}>
+          {buttonText}
         </Button>
       </DialogFooter>
     </>
