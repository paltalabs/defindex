--- conflicted
+++ resolved
@@ -8,28 +8,18 @@
 import { randomBytes } from "crypto";
 import { useContext, useEffect, useState } from "react";
 
-<<<<<<< HEAD
-import { pushVault } from '@/store/lib/features/walletStore';
-import { useAppDispatch, useAppSelector } from "@/store/lib/storeHooks";
-import { Asset, NewVaultState } from "@/store/lib/types";
-=======
 import { useAppDispatch, useAppSelector } from "@/store/lib/storeHooks"
 import { pushVault } from '@/store/lib/features/walletStore'
 import { Asset, NewVaultState, VaultData } from "@/store/lib/types";
->>>>>>> 5036ea1a
 
 import { ModalContext, TransactionStatusModalStatus } from "@/contexts";
 import { FactoryMethod, useFactoryCallback } from '@/hooks/useFactory';
 
-import { Button } from "@chakra-ui/react";
 import { DialogBody, DialogCloseTrigger, DialogFooter, DialogHeader, DialogTitle } from "../ui/dialog";
-<<<<<<< HEAD
 import { AccordionItems, FormControlInterface, VaultPreview } from "./VaultPreview";
-=======
 import { Button } from "@chakra-ui/react"
 import { resetNewVault } from "@/store/lib/features/vaultStore";
 import { useVault } from "@/hooks/useVault";
->>>>>>> 5036ea1a
 
 interface Status {
   isSuccess: boolean,
@@ -69,7 +59,7 @@
       managerString !== ""
       && emergencyManagerString !== ""
       && feeReceiverString !== ""
-      && !indexShare 
+      && !indexShare
     ) {
       setDeployDisabled(false);
     } else {
@@ -190,20 +180,20 @@
       if (newVault.amounts.length === 0) return nativeToScVal(0, { type: "i128" });
       return nativeToScVal(convertedAmount, { type: "i128" });
     });
-   /*  const amountsScVal = newVault.amounts.map((amount) => {
-      return nativeToScVal((amount * Math.pow(10, 7)), { type: "i128" });
-    }); */
+    /*  const amountsScVal = newVault.amounts.map((amount) => {
+       return nativeToScVal((amount * Math.pow(10, 7)), { type: "i128" });
+     }); */
     const amountsScValVec = xdr.ScVal.scvVec(amountsScVal);
-     /*  fn create_defindex_vault(
-      emergency_manager: address, 
-      fee_receiver: address, 
-      vault_share: u32, 
-      vault_name: string, 
-      vault_symbol: string, 
-      manager: address, 
-      assets: vec<AssetAllocation>, 
-      salt: bytesn<32>) -> result<address,FactoryError>
- */
+    /*  fn create_defindex_vault(
+     emergency_manager: address, 
+     fee_receiver: address, 
+     vault_share: u32, 
+     vault_name: string, 
+     vault_symbol: string, 
+     manager: address, 
+     assets: vec<AssetAllocation>, 
+     salt: bytesn<32>) -> result<address,FactoryError>
+*/
     let result: any;
 
 
@@ -294,7 +284,7 @@
           Deploying {indexName === "" ? 'new index' : indexName}
         </DialogTitle>
       </DialogHeader>
-          <DialogCloseTrigger />
+      <DialogCloseTrigger />
       <DialogBody>
         <VaultPreview
           data={newVault.assets}
@@ -306,11 +296,11 @@
       </DialogBody>
 
       <DialogFooter>
-          <Button
-            aria-label='add_strategy'
-            colorScheme='green'
-            onClick={deployDefindex}>
-            {buttonText}
+        <Button
+          aria-label='add_strategy'
+          colorScheme='green'
+          onClick={deployDefindex}>
+          {buttonText}
         </Button>
       </DialogFooter>
     </>
