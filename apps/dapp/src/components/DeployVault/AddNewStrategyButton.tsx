'use client'
import {
  DialogBackdrop,
  DialogBody,
  DialogContent,
  DialogFooter,
  DialogRoot,
  DialogTrigger,
} from '@/components/ui/dialog'
import { getTokenSymbol } from '@/helpers/getTokenInfo'
import { StrategyMethod, useStrategyCallback } from '@/hooks/useStrategy'
import { getDefaultStrategies, pushAsset, setAssetAmount } from '@/store/lib/features/vaultStore'
import { useAppDispatch, useAppSelector } from '@/store/lib/storeHooks'
import { Asset, Strategy } from '@/store/lib/types'
import {
  Button,
  For,
  Grid,
  GridItem,
  HStack,
  IconButton,
  Stack,
  Text,
} from '@chakra-ui/react'
import { useSorobanReact } from '@soroban-react/core'
import { scValToNative, xdr } from '@stellar/stellar-sdk'
import { useEffect, useState } from 'react'
import { MdAdd } from 'react-icons/md'
import { Checkbox } from '../ui/checkbox'
import { CheckboxCard } from '../ui/checkbox-card'
import { InputGroup } from '../ui/input-group'
import { NumberInputField, NumberInputRoot } from '../ui/number-input'

interface AmountInputProps {
  amount: number
  enabled: boolean
}

function AddNewStrategyButton() {
  const dispatch = useAppDispatch();
  const sorobanContext = useSorobanReact()
  const { activeChain } = useSorobanReact()
  const strategyCallback = useStrategyCallback();
  const [open, setOpen] = useState<boolean>(false)
  const newVault = useAppSelector((state) => state.newVault)
  const [defaultStrategies, setDefaultStrategies] = useState<any[]>([])
  const [selectedAsset, setSelectedAsset] = useState<Asset>({ address: '', strategies: [], symbol: '', amount: 0 })
  const [assets, setAssets] = useState<Asset[]>([])
  const [amountInput, setAmountInput] = useState<AmountInputProps>({ amount: 0, enabled: false })

  const resetForm = () => {
    setSelectedAsset({ address: '', strategies: [], symbol: '' })
    setAmountInput({ amount: 0, enabled: false })
    setOpen(false)
  }

  const getSymbol = async (address: string) => {
    const symbol = await getTokenSymbol(address, sorobanContext)
    if (!symbol) return '';
    return symbol === 'native' ? 'XLM' : symbol
  }

  useEffect(() => {
    const fetchStrategies = async () => {
      const tempStrategies = await getDefaultStrategies(activeChain?.name?.toLowerCase() || 'testnet')
      setDefaultStrategies(tempStrategies)
    }
    fetchStrategies();
  }, [activeChain?.networkPassphrase])

  useEffect(() => {
    const fetchStrategies = async () => {
      const rawDefaultStrategies = await getDefaultStrategies(activeChain?.name?.toLowerCase() || 'testnet')
      const defaultStrategiesWithAssets = await Promise.all(rawDefaultStrategies.map(async (strategy) => {
        const assetAddress = await strategyCallback(
          strategy.address,
          StrategyMethod.ASSET,
          undefined,
          false
        ).then((result) => {
          const resultScval = result as xdr.ScVal;
          const asset = scValToNative(resultScval);
          return asset;
        })
        const assetSymbol = await getSymbol(assetAddress)
        const asset = { address: assetAddress, strategies: [strategy], symbol: assetSymbol! }
        return asset
      }
      ))
      setAssets(defaultStrategiesWithAssets)
    }
    fetchStrategies();
  }, [activeChain?.networkPassphrase])


  const handleSelectStrategy = (value: boolean, strategy: Strategy) => {
    const selectedAsset = assets.find((asset) => asset.strategies.some((str) => str.address === strategy.address))
    if (selectedAsset) {
      setSelectedAsset(selectedAsset)
    }
  }

  const handleAmountInput = async (e: any) => {
<<<<<<< HEAD
    if (!e) {
      console.log('input is empty')
      setSelectedAsset({ ...selectedAsset, amount: 0 })
=======
    const input = e.target.value
    if (!input) {
      console.log('input is empty')
      setSelectedAsset({ ...selectedAsset, amount: 0 })
    }
    console.log(input)
    const decimalRegex = /^(\d+)?(\.\d{0,7})?$/
    if (!decimalRegex.test(input)) return
    if (input.startsWith('.')) {
      setAmountInput({ amount: 0 + input, enabled: true });
      return
>>>>>>> b72754a8
    }
    console.log(e)
    const decimalRegex = /^(\d+)?(\.\d{0,7})?$/
    if (!decimalRegex.test(e)) return
    setAmountInput({ amount: e, enabled: true });
  }
  const strategyExists = (strategy: Strategy) => {
    const exists = newVault.assets.some((asset) => asset.strategies.some((str) => str.address === strategy.address))
    return exists
  }
  const addAsset = async () => {
    const newAsset: Asset = {
      address: selectedAsset.address,
      strategies: selectedAsset.strategies,
      symbol: selectedAsset.symbol
    }
    const exists = strategyExists(selectedAsset.strategies[0]!)
    if (exists) {

    }
    await dispatch(pushAsset(newAsset))
    if (!exists && amountInput.enabled && amountInput.amount! > 0) {
      await dispatch(setAssetAmount({ address: newAsset.address, amount: amountInput.amount! }))
    }
    resetForm()
  }

  return (
    <DialogRoot open={open} onOpenChange={(e) => { setOpen(e.open) }} placement={'center'}>
      <DialogBackdrop backdropFilter='blur(1px)' />
      <DialogTrigger asChild>
        <Button
          size="md"
          textAlign={'end'}
          disabled={defaultStrategies.length === 0}>
          Add Strategy
        </Button>
      </DialogTrigger>
      <DialogContent>
        <DialogBody>
          <Text fontSize='lg'>Select strategies:</Text>
          <For each={defaultStrategies}>
            {(strategy, index) => (
              <Stack key={index} my={2}>
                <CheckboxCard
                  checked={strategyExists(strategy) || selectedAsset.strategies.some((str) => str.address === strategy.address)}
                  disabled={strategyExists(strategy)}
                  onCheckedChange={(e) => handleSelectStrategy(!!e.checked, strategy)}
                  label={strategy.name}
                />
                {selectedAsset.strategies.some((str) => str.address === strategy.address) &&
                  <Grid templateColumns={['1fr', null, 'repeat(12, 2fr)']} alignItems={'center'} >
                    <GridItem colSpan={2} colEnd={12}>
                      <Text fontSize={'xs'}>Initial deposit:</Text>
                    </GridItem>
                    <GridItem colStart={12} mt={1} ml={1}>
                      <Checkbox
                        size={'sm'}
                        checked={amountInput.enabled}
                        onCheckedChange={(e) => setAmountInput({ ...amountInput, enabled: !!e.checked })}
                      />
                    </GridItem>

                  </Grid>
                }
              </Stack>
            )}
          </For>
          {amountInput.enabled && (
<<<<<<< HEAD
            <Grid templateColumns={['1fr', null, 'repeat(12, 2fr)']}>
              <GridItem alignContent={'center'} colStart={1}>
                <Text fontSize={'sm'}>Amount:</Text>
              </GridItem>
              <GridItem colStart={8} colEnd={13}>
                <InputGroup
                  endElement={`${selectedAsset.symbol}`}
                >
                  <NumberInputRoot
                    onValueChange={(e) => handleAmountInput(Number(e.value))}
                  >
                    <NumberInputField />
                  </NumberInputRoot>
                </InputGroup>
              </GridItem>
            </Grid>
=======
            <HStack justifyContent={'flex-end'}>
              <Text fontSize={'sm'}>Amount:</Text>
              <InputGroup
                endElement={`${selectedAsset.symbol}`}
              >
                <NumberInputRoot
                  onChange={handleAmountInput}
                >
                  <NumberInputField />
                </NumberInputRoot>
              </InputGroup>
            </HStack>
>>>>>>> b72754a8
          )}
        </DialogBody>
        <DialogFooter>
          <Button variant='ghost' mr={3} onClick={() => setOpen(false)}>
            Close
          </Button>
          <IconButton
            disabled={selectedAsset.strategies.length === 0}
            aria-label='add_strategy'
            colorScheme='green'
            onClick={addAsset}
          >
            <MdAdd />
          </IconButton>
        </DialogFooter>
      </DialogContent>
    </DialogRoot>
  )
}

export default AddNewStrategyButton<|MERGE_RESOLUTION|>--- conflicted
+++ resolved
@@ -101,25 +101,10 @@
   }
 
   const handleAmountInput = async (e: any) => {
-<<<<<<< HEAD
     if (!e) {
       console.log('input is empty')
       setSelectedAsset({ ...selectedAsset, amount: 0 })
-=======
-    const input = e.target.value
-    if (!input) {
-      console.log('input is empty')
-      setSelectedAsset({ ...selectedAsset, amount: 0 })
-    }
-    console.log(input)
-    const decimalRegex = /^(\d+)?(\.\d{0,7})?$/
-    if (!decimalRegex.test(input)) return
-    if (input.startsWith('.')) {
-      setAmountInput({ amount: 0 + input, enabled: true });
-      return
->>>>>>> b72754a8
-    }
-    console.log(e)
+    }
     const decimalRegex = /^(\d+)?(\.\d{0,7})?$/
     if (!decimalRegex.test(e)) return
     setAmountInput({ amount: e, enabled: true });
@@ -187,7 +172,6 @@
             )}
           </For>
           {amountInput.enabled && (
-<<<<<<< HEAD
             <Grid templateColumns={['1fr', null, 'repeat(12, 2fr)']}>
               <GridItem alignContent={'center'} colStart={1}>
                 <Text fontSize={'sm'}>Amount:</Text>
@@ -204,20 +188,6 @@
                 </InputGroup>
               </GridItem>
             </Grid>
-=======
-            <HStack justifyContent={'flex-end'}>
-              <Text fontSize={'sm'}>Amount:</Text>
-              <InputGroup
-                endElement={`${selectedAsset.symbol}`}
-              >
-                <NumberInputRoot
-                  onChange={handleAmountInput}
-                >
-                  <NumberInputField />
-                </NumberInputRoot>
-              </InputGroup>
-            </HStack>
->>>>>>> b72754a8
           )}
         </DialogBody>
         <DialogFooter>
