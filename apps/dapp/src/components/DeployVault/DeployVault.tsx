import { useState } from 'react'
import {
  Card,
  Grid,
  GridItem,
  Input,
  Button,
  For,
  Box,
  HStack,
  Text,
  Stack,
} from '@chakra-ui/react'
import AddNewStrategyButton from './AddNewStrategyButton'
import { useAppDispatch, useAppSelector } from '@/store/lib/storeHooks'
import { ConfirmDelpoyModal } from './ConfirmDelpoyModal'
<<<<<<< HEAD
import { removeStrategy, setName, setSymbol } from '@/store/lib/features/vaultStore'
=======
import { removeAsset, removeStrategy, setAssetAmount, setName, setSymbol } from '@/store/lib/features/vaultStore'
>>>>>>> b72754a8
import { DialogBody, DialogCloseTrigger, DialogContent, DialogFooter, DialogHeader, DialogRoot } from '../ui/dialog'
import { Asset, Strategy } from '@/store/lib/types'
import { shortenAddress } from '@/helpers/address'
import { Tooltip } from '../ui/tooltip'
import { FaRegTrashCan } from "react-icons/fa6";

export const DeployVault = () => {
  const dispatch = useAppDispatch()
  //const strategies: Strategy[] = []//useAppSelector(state => state.newVault.strategies)
  const assets: Asset[] = useAppSelector(state => state.newVault.assets)
  const vaultName = useAppSelector(state => state.newVault.name)
  const vaultSymbol = useAppSelector(state => state.newVault.symbol)
  const [openConfirm, setOpenConfirm] = useState<boolean>(false)

  const handleClose = () => {
    setOpenConfirm(false)
  }

  const setVaultName = async (e: any) => {
    await dispatch(setName(e.target.value))
  }

  const setVaultSymbol = async (e: any) => {
    await dispatch(setSymbol(e.target.value))
  }

  const handleRemoveStrategy = (strategy: Strategy) => {
<<<<<<< HEAD
    dispatch(removeStrategy(strategy))
=======
    const asset = assets.find((a) => a.strategies.includes(strategy))
    dispatch(removeStrategy(strategy))
    console.log(asset)
    if (asset?.strategies.length === 1) {
      dispatch(removeAsset(asset.address))
    }
>>>>>>> b72754a8
  }

  return (
    <DialogContent>
      <DialogBody>
        <Grid
          templateColumns={['1fr', null, 'repeat(12, 2fr)']}
          alignSelf={'end'}
          alignContent={'center'}
          mb={4}
          gap={6}
        >
          <GridItem colStart={1} colSpan={[12, null, 5]} mb={{ base: 4, md: 0 }}>
            <Input onChange={setVaultName} value={vaultName} w={'full'} placeholder='Defindex name...'></Input>
          </GridItem>
          <GridItem colStart={1} colSpan={[12, null, 4]} mb={{ base: 4, md: 0 }}>
            <Input onChange={setVaultSymbol} value={vaultSymbol} w={'full'} placeholder='Defindex symbol...' maxLength={6} minLength={1}></Input>
          </GridItem>
          <GridItem colStart={[1, null, 12]} colSpan={[12, null, 1]} textAlign={['center', null, 'end']}>
            <AddNewStrategyButton />
          </GridItem>
        </Grid>
        <For each={assets}>
          {(asset, j) => (
            <Stack key={j}>
              <Text>{asset.symbol}</Text>
              {asset.amount && <Text>Initial deposit: {asset.amount}</Text>}
              <HStack w='full' justifyContent={'space-evenly'}>
                <For each={asset.strategies}>
                  {(strategy, index) => (
                    <Card.Root key={index}>
                      <Card.Header>
                        <Grid
                          templateColumns={['1fr', null, 'repeat(12, 1fr)']}
                        >
                          <GridItem colSpan={11}>
                            <Card.Title>{strategy.name ?? shortenAddress(strategy.address)}</Card.Title>
                          </GridItem>
                          <GridItem css={{ cursor: 'pointer' }} onClick={() => handleRemoveStrategy(strategy)}>
                            <Box>
                              <FaRegTrashCan />
                            </Box>
                          </GridItem>
                        </Grid>
                      </Card.Header>
                      <Card.Body>
                        <ul>
                          <Box key={index}>
                            <li>
                              Strategy asset: {asset.symbol}
                            </li>
                            <Tooltip
                              content={strategy.address}
                            >
                              <li>
                                Strategy Address: {shortenAddress(strategy.address)}
                              </li>
                            </Tooltip>
                          </Box>

                        </ul>
                      </Card.Body>
                    </Card.Root>
                  )}
                </For>
              </HStack>
            </Stack>
          )}
        </For>
      </DialogBody>
      <DialogFooter>
        <DialogRoot open={openConfirm} onOpenChange={(e) => setOpenConfirm(e.open)}>
          <Button
            onClick={() => setOpenConfirm(true)}
            disabled={vaultName == '' || vaultSymbol == '' || assets.length == 0}
            colorScheme="green"
            size="lg"
            w={['100%', null, 'auto']}
            >
            Create Vault
          </Button>
          <DialogContent>
            <DialogHeader>
              <DialogCloseTrigger />
            </DialogHeader>
            <ConfirmDelpoyModal isOpen={openConfirm} onClose={handleClose} />
          </DialogContent>
        </DialogRoot>
      </DialogFooter>
    </DialogContent>
  )
}<|MERGE_RESOLUTION|>--- conflicted
+++ resolved
@@ -14,11 +14,7 @@
 import AddNewStrategyButton from './AddNewStrategyButton'
 import { useAppDispatch, useAppSelector } from '@/store/lib/storeHooks'
 import { ConfirmDelpoyModal } from './ConfirmDelpoyModal'
-<<<<<<< HEAD
-import { removeStrategy, setName, setSymbol } from '@/store/lib/features/vaultStore'
-=======
 import { removeAsset, removeStrategy, setAssetAmount, setName, setSymbol } from '@/store/lib/features/vaultStore'
->>>>>>> b72754a8
 import { DialogBody, DialogCloseTrigger, DialogContent, DialogFooter, DialogHeader, DialogRoot } from '../ui/dialog'
 import { Asset, Strategy } from '@/store/lib/types'
 import { shortenAddress } from '@/helpers/address'
@@ -46,16 +42,11 @@
   }
 
   const handleRemoveStrategy = (strategy: Strategy) => {
-<<<<<<< HEAD
-    dispatch(removeStrategy(strategy))
-=======
     const asset = assets.find((a) => a.strategies.includes(strategy))
     dispatch(removeStrategy(strategy))
-    console.log(asset)
     if (asset?.strategies.length === 1) {
       dispatch(removeAsset(asset.address))
     }
->>>>>>> b72754a8
   }
 
   return (
@@ -134,7 +125,7 @@
             colorScheme="green"
             size="lg"
             w={['100%', null, 'auto']}
-            >
+          >
             Create Vault
           </Button>
           <DialogContent>
