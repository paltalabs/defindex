import { useCallback } from "react";
import * as StellarSdk from '@stellar/stellar-sdk';
import { scValToNative } from "@stellar/stellar-sdk";
import { useSorobanReact } from "@soroban-react/core";
import { TxResponse, contractInvoke } from '@soroban-react/contracts';

import { AssetAmmount, VaultData } from "@/store/lib/types";
import { getTokenSymbol } from "@/helpers/getTokenInfo";


export enum VaultMethod {
    DEPOSIT = "deposit",
    BALANCE = "balance",
    WITHDRAW = "withdraw",
    GETMANAGER = "get_manager",
    GETEMERGENCYMANAGER = "get_emergency_manager",
    GETFEERECEIVER = "get_fee_receiver",
    EMERGENCY_WITHDRAW = "emergency_withdraw",
    GETNAME= "name",
    TOTALMANAGEDFUNDS = "fetch_total_managed_funds",
    TOTALSUPPLY = "total_supply",
    GETASSETS = "get_assets",
    GETASSETAMMOUNT = "get_asset_amounts_for_dftokens",
    GETIDLEFUNDS = "fetch_current_idle_funds",
    GETINVESTEDFUNDS = "fetch_current_invested_funds",
    SETFEERECIEVER = "set_fee_receiver",
<<<<<<< HEAD
    INVEST = "invest",
    REBALANCE= "rebalance",
=======
    GETFEES = "get_fees",
>>>>>>> be01bd2f
}   

const isObject = (val: unknown) => typeof val === 'object' && val !== null && !Array.isArray(val);

export function useVaultCallback() {
    const sorobanContext = useSorobanReact();
    return useCallback(
        async (method: VaultMethod, address: string, args?: StellarSdk.xdr.ScVal[], signAndSend?: boolean) => {
            const result = (await contractInvoke({
                contractAddress: address,
                method: method,
                args: args,
                sorobanContext,
                signAndSend: signAndSend,
                reconnectAfterTx: false,
            })) as TxResponse;

            if (!signAndSend) return result;

            if (
                isObject(result) &&
                result?.status !== StellarSdk.SorobanRpc.Api.GetTransactionStatus.SUCCESS
            ) throw result;
            return result
        }
        , [sorobanContext])
}
export const useVault = (vaultAddress?: string | undefined) => {
    const vault = useVaultCallback();
    const sorobanContext = useSorobanReact();
    const getVaultInfo = async (vaultAddress: string) => {
    if (!vaultAddress) return;
    try {
        const [
            manager, 
            emergencyManager, 
            feeReceiver, 
            name, 
            assets,
            TVL,
            totalSupply,
            idleFunds,
            investedFunds,
            fees
        ] = await Promise.all([
            getVaultManager(vaultAddress),
            getVaultEmergencyManager(vaultAddress),
            getVaultFeeReceiver(vaultAddress),
            getVaultName(vaultAddress),
            getVaultAssets(vaultAddress),
            getTVL(vaultAddress),
            getVaultTotalSupply(vaultAddress),
            getIdleFunds(vaultAddress),
            getInvestedFunds(vaultAddress),
            getFees(vaultAddress)
        ]);
        for (let asset of assets){
            const symbol = await getTokenSymbol(asset.address, sorobanContext);
            if(symbol === 'native') asset.symbol = 'XLM'
            else asset.symbol = symbol
        }
        getInvestedFunds(vaultAddress);
        const newData: VaultData = {
            name: name || '',
            address: vaultAddress,
            manager: manager,
            emergencyManager: emergencyManager,
            feeReceiver: feeReceiver,
            assets: assets || [],
            TVL: TVL || 0,
            totalSupply: totalSupply || 0,
            idleFunds: idleFunds || [],
            investedFunds: investedFunds || [],
            fees: fees || [50,0],
        }
    return newData
    } catch (error) {
        console.error(error);
    }
}

    const getVaultManager = async (selectedVault: string) => {
        try {
        const manager = await vault(VaultMethod.GETMANAGER, selectedVault, undefined, false).then((res: any) => scValToNative(res));
        return manager;
        } catch (error) {
        console.error(error);
        }
    }
    const getVaultEmergencyManager = async (selectedVault: string) => {
        try {
        const emergencyManager = await vault(VaultMethod.GETEMERGENCYMANAGER, selectedVault, undefined, false).then((res: any) => scValToNative(res));
        return emergencyManager;
        } catch (error) {
        console.error(error);
        }
    }
    const getVaultFeeReceiver = async (selectedVault: string) => {
        try {
        const feeReceiver = await vault(VaultMethod.GETFEERECEIVER, selectedVault, undefined, false).then((res: any) => scValToNative(res));
        return feeReceiver;
        } catch (error) {
        console.error(error);
        }
    }
    const getVaultName = async (selectedVault: string) => {
        try {
        const name = await vault(VaultMethod.GETNAME, selectedVault, undefined, false).then((res: any) => scValToNative(res));
        return name;
        } catch (error) {
        console.error(error);
        }
    }
    const getVaultAssets = async (selectedVault: string) => {
        try {
        const assets = await vault(VaultMethod.GETASSETS, selectedVault, undefined, false).then((res: any) => scValToNative(res));
        return assets;
        } catch (error) {
        console.error(error);
        }
    }
    const getVaultTotalSupply = async (selectedVault: string) => {
        try {
        const totalSupply = await vault(VaultMethod.TOTALSUPPLY, selectedVault, undefined, false).then((res: any) => scValToNative(res));
        const parsedTotalSupply = Number(totalSupply) / 10 ** 7;
        return parsedTotalSupply;
        } catch (error) {
        console.error(error);
        }
    }
    const getTVL = async (selectedVault: string) => {
        try {
        const totalValues = await vault(VaultMethod.TOTALMANAGEDFUNDS, selectedVault, undefined, false).then((res: any) => scValToNative(res));
        const value = Object.values(totalValues)[0];
        const parsedValue = Number(value) / 10 ** 7;
        return parsedValue;
        } catch (error) {
        console.error(error);
        }
    }
    const getUserBalance = async (vaultAddress: string, address: string) => {
        try {
            const formattedAddress = new StellarSdk.Address(address).toScVal();
            const dfTokens = await vault(VaultMethod.BALANCE, vaultAddress, [formattedAddress], false).then((res: any) => scValToNative(res));
            if(Number(dfTokens) === 0) return 0;
            const amount = await vault(VaultMethod.GETASSETAMMOUNT, vaultAddress, [StellarSdk.nativeToScVal(dfTokens, {type: 'i128'})], false).then((res: any) => scValToNative(res));
            const amountValue = isObject(amount) ? Object.values(amount)[0] : 0;
            const parsedAmount = Number(amountValue) / 10 ** 7;
        return parsedAmount;
        } catch (error) {
        console.error(error);
        }
    }
    const getIdleFunds = async (vaultAddress: string) => {
        try {
        const rawIdleFunds = await vault(VaultMethod.GETIDLEFUNDS, vaultAddress, undefined, false).then((res: any) => scValToNative(res));
        const assets = Object.keys(rawIdleFunds);
        const idleFunds: AssetAmmount[] = [];
        assets.forEach((asset)=>{
            idleFunds.push({address: asset, amount:  Number(rawIdleFunds[asset]) / 10 ** 7})
        })
        return idleFunds;
        } catch (error) {
        console.error(error);
        }
    }
    const getInvestedFunds = async (vaultAddress: string) => {
        try {
        const rawInvestedFunds = await vault(VaultMethod.GETINVESTEDFUNDS, vaultAddress, undefined, false).then((res: any) => scValToNative(res));
        const assets = Object.keys(rawInvestedFunds);
        const investedFunds: AssetAmmount[] = [];
        assets.forEach((asset)=>{
            investedFunds.push({address: asset, amount:  Number(rawInvestedFunds[asset]) / 10 ** 7})
        })
        return investedFunds;
        } catch (error) {
        console.error(error);
        }
    }
<<<<<<< HEAD
=======
    const getFees = async (vaultAddress: string) => {
        try {
        const fees = await vault(VaultMethod.GETFEES, vaultAddress, undefined, false).then((res: any) => scValToNative(res));
        return fees || [50,0];
        } catch (error) {
        console.error(error);
        }
    }

>>>>>>> be01bd2f
    const vaultInfo = getVaultInfo(vaultAddress!);
    return { 
        vaultInfo, 
        getVaultInfo, 
        getVaultManager, 
        getVaultEmergencyManager, 
        getVaultFeeReceiver, 
        getVaultName, 
        getVaultAssets, 
        getVaultTotalSupply, 
        getUserBalance, 
        getTVL,
        getIdleFunds,
        getInvestedFunds,
        getFees
    };
}<|MERGE_RESOLUTION|>--- conflicted
+++ resolved
@@ -24,12 +24,9 @@
     GETIDLEFUNDS = "fetch_current_idle_funds",
     GETINVESTEDFUNDS = "fetch_current_invested_funds",
     SETFEERECIEVER = "set_fee_receiver",
-<<<<<<< HEAD
     INVEST = "invest",
     REBALANCE= "rebalance",
-=======
     GETFEES = "get_fees",
->>>>>>> be01bd2f
 }   
 
 const isObject = (val: unknown) => typeof val === 'object' && val !== null && !Array.isArray(val);
@@ -209,8 +206,6 @@
         console.error(error);
         }
     }
-<<<<<<< HEAD
-=======
     const getFees = async (vaultAddress: string) => {
         try {
         const fees = await vault(VaultMethod.GETFEES, vaultAddress, undefined, false).then((res: any) => scValToNative(res));
@@ -220,7 +215,6 @@
         }
     }
 
->>>>>>> be01bd2f
     const vaultInfo = getVaultInfo(vaultAddress!);
     return { 
         vaultInfo, 
