--- conflicted
+++ resolved
@@ -1,11 +1,11 @@
-import { useCallback } from "react";
+import { TxResponse, contractInvoke } from '@soroban-react/contracts';
+import { useSorobanReact } from "@soroban-react/core";
 import * as StellarSdk from '@stellar/stellar-sdk';
 import { scValToNative } from "@stellar/stellar-sdk";
-import { useSorobanReact } from "@soroban-react/core";
-import { TxResponse, contractInvoke } from '@soroban-react/contracts';
-
+import { useCallback } from "react";
+
+import { getTokenSymbol } from "@/helpers/getTokenInfo";
 import { AssetAmmount, VaultData } from "@/store/lib/types";
-import { getTokenSymbol } from "@/helpers/getTokenInfo";
 
 
 export enum VaultMethod {
@@ -29,14 +29,6 @@
 
 export function useVaultCallback() {
     const sorobanContext = useSorobanReact();
-<<<<<<< HEAD
-    const sorobanContextTestnet = sorobanContext
-    const activeChain = { id: "testnet", name: "testnet", networkPassphrase: "Test SDF Network ; September 2015", sorobanRpcUrl: "https://soroban-testnet.stellar.org/", network: "testnet", networkUrl: "https://horizon-testnet.stellar.org" } // REMOVE_THIS
-
-    sorobanContextTestnet.activeChain = activeChain
-
-=======
->>>>>>> c0e3a431
     return useCallback(
         async (method: VaultMethod, address: string, args?: StellarSdk.xdr.ScVal[], signAndSend?: boolean) => {
             const result = (await contractInvoke({
