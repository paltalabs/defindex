<<<<<<< HEAD
use soroban_sdk::{testutils::Ledger, vec, BytesN, Map, String, Vec};
=======
use soroban_sdk::{vec, BytesN, String};
>>>>>>> 2b8999e2

use crate::test::{
  create_asset_params, 
  defindex_vault_contract::{
    self, 
    AssetInvestmentAllocation,  
    StrategyInvestment, 
  }, DeFindexFactoryTest};

pub(crate) const DEFINDEX_FEE: u32 = 50u32;
pub(crate) const VAULT_FEE: u32 = 100u32;
pub(crate) const MAX_BPS: u32 = 10_000u32;

#[test]
fn test_deposit_success() {
  let test = DeFindexFactoryTest::setup();
  test.env.mock_all_auths();

  test.factory_contract.initialize(&test.admin, &test.defindex_receiver, &DEFINDEX_FEE, &test.defindex_wasm_hash);

  let asset_params = create_asset_params(&test);

  let salt = BytesN::from_array(&test.env, &[0; 32]);

  test.factory_contract.create_defindex_vault(
    &test.emergency_manager, 
    &test.fee_receiver,
    &VAULT_FEE,
    &String::from_str(&test.env, "dfToken"),
    &String::from_str(&test.env, "DFT"),
    &test.manager,
    &asset_params,
    &salt
  );

  let deployed_defindexes = test.factory_contract.deployed_defindexes();
  assert_eq!(deployed_defindexes.len(), 1);

  let defindex_address = deployed_defindexes.get(0).unwrap();
  let defindex_contract = defindex_vault_contract::Client::new(&test.env, &defindex_address);

  let amount_token0 = 1_000i128;
  let amount_token1 = 12_000i128;

  let users = DeFindexFactoryTest::generate_random_users(&test.env, 1);

  // Minting Token 0 to user  
  test.token0_admin_client.mint(&users[0], &amount_token0);
  let user_balance = test.token0.balance(&users[0]);
  assert_eq!(user_balance, amount_token0);

  // Minting Token 1 to user
  test.token1_admin_client.mint(&users[0], &amount_token1);
  let user_balance = test.token1.balance(&users[0]);
  assert_eq!(user_balance, amount_token1);

  // Checking user balance of dfTokens
  let df_balance = defindex_contract.balance(&users[0]);
  assert_eq!(df_balance, 0i128);

  // Depositing Token 0 and Token 1 to defindex
  defindex_contract.deposit(&vec![&test.env, amount_token0, amount_token1], &vec![&test.env, 0, 0], &users[0]);

  // Checking user balance of dfTokens
  let df_balance = defindex_contract.balance(&users[0]);
<<<<<<< HEAD
  assert_eq!(df_balance, amount_token0 + amount_token1);
=======
  assert_eq!(df_balance, amount_token0 + amount_token1 - 1000); // TODO: The amount of dfTokens minted is the sum of both asset deposited?


  // defindex_contract.withdraw(&df_balance, &users[0]);
  
  // let df_balance = defindex_contract.user_balance(&users[0]);
  // assert_eq!(df_balance, 0i128);

  // let user_balance = test.token0.balance(&users[0]);
  // assert_eq!(user_balance, amount);
>>>>>>> 2b8999e2

  // Since this is the first deposit, no fees should be minted
  let total_supply = defindex_contract.total_supply();
  assert_eq!(total_supply, amount_token0 + amount_token1);
}

#[test]
fn test_withdraw_success() {
  let test = DeFindexFactoryTest::setup();
  test.env.mock_all_auths();

  test.factory_contract.initialize(&test.admin, &test.defindex_receiver, &DEFINDEX_FEE, &test.defindex_wasm_hash);

  let asset_params = create_asset_params(&test);

  let salt = BytesN::from_array(&test.env, &[0; 32]);

  // Create a new DeFindex vault
  test.factory_contract.create_defindex_vault(
    &test.emergency_manager, 
    &test.fee_receiver,
    &VAULT_FEE,
    &String::from_str(&test.env, "dfToken"),
    &String::from_str(&test.env, "DFT"),
    &test.manager,
    &asset_params,
    &salt
  );

  // Verify that the vault was created
  let deployed_defindexes = test.factory_contract.deployed_defindexes();
  assert_eq!(deployed_defindexes.len(), 1);

  // Get the address of the created vault and create a client for it
  let defindex_address = deployed_defindexes.get(0).unwrap();
  let defindex_contract = defindex_vault_contract::Client::new(&test.env, &defindex_address);

  // Define the amounts to be deposited
  let amount_token0 = 1_000i128;
  let amount_token1 = 12_000i128;

  // Generate random users for the test
  let users = DeFindexFactoryTest::generate_random_users(&test.env, 1);
    
  // Mint Token 0 to the user and verify the balance
  test.token0_admin_client.mint(&users[0], &amount_token0);
  let user_balance = test.token0.balance(&users[0]);
  assert_eq!(user_balance, amount_token0);

  // Mint Token 1 to the user and verify the balance
  test.token1_admin_client.mint(&users[0], &amount_token1);
  let user_balance = test.token1.balance(&users[0]);
  assert_eq!(user_balance, amount_token1);

  // Verify the initial balance of dfTokens for the user
  let df_balance = defindex_contract.balance(&users[0]);
  assert_eq!(df_balance, 0i128);

  // Deposit Token 0 and Token 1 into the vault
  defindex_contract.deposit(&vec![&test.env, amount_token0, amount_token1], &vec![&test.env, 0, 0], &users[0]);

  // Verify the balance of dfTokens after deposit
  let df_balance = defindex_contract.balance(&users[0]);
<<<<<<< HEAD
  assert_eq!(df_balance.clone(), amount_token0 + amount_token1);
=======
  assert_eq!(df_balance.clone(), amount_token0 + amount_token1 - 1000); // TODO: The amount of dfTokens minted is the sum of both asset deposited?
>>>>>>> 2b8999e2

  // Verify the vault's balance of Token 0 and Token 1 after deposit
  let vault_token0_balance = test.token0.balance(&defindex_contract.address);
  assert_eq!(vault_token0_balance, amount_token0);

  let vault_token1_balance = test.token1.balance(&defindex_contract.address);
  assert_eq!(vault_token1_balance, amount_token1);

  // Create investment strategies for the deposited tokens
  let investments = vec![
        &test.env,
        Some(AssetInvestmentAllocation {
            asset: test.token0.address.clone(),
            strategy_investments: vec![
                &test.env,
                Some(StrategyInvestment {
                    strategy: test.strategy_contract_token0.address.clone(),
                    amount: amount_token0,
                }),
            ],
        }),
        Some(AssetInvestmentAllocation {
          asset: test.token1.address.clone(),
          strategy_investments: vec![
              &test.env,
              Some(StrategyInvestment {
                  strategy: test.strategy_contract_token1.address.clone(),
                  amount: amount_token1,
              }),
          ],
      })
    ];

  // Invest the tokens into the strategies
  defindex_contract.invest(&investments);

  // Verify the vault's balance of Token 0 and Token 1 after investment
  let vault_token0_balance = test.token0.balance(&defindex_contract.address);
  assert_eq!(vault_token0_balance, 0i128);

  let vault_token1_balance = test.token1.balance(&defindex_contract.address);
  assert_eq!(vault_token1_balance, 0i128);

  // Verify the strategy's balance of Token 0 and Token 1 after investment
  let strategy_token0_balance = test.token0.balance(&test.strategy_contract_token0.address);
  assert_eq!(strategy_token0_balance, amount_token0);

  let strategy_token1_balance = test.token1.balance(&test.strategy_contract_token1.address);
  assert_eq!(strategy_token1_balance, amount_token1);

  // Withdraw the dfTokens and verify the result
  let withdraw_result = defindex_contract.withdraw(&df_balance, &users[0]);
  assert_eq!(withdraw_result, vec![&test.env, 12000i128, 1000i128]);
  
  // Verify the balance of dfTokens after withdrawal
  let df_balance = defindex_contract.balance(&users[0]);
  assert_eq!(df_balance, 0i128);

  // Verify the user's balance of Token 0 and Token 1 after withdrawal
  let user_balance = test.token0.balance(&users[0]);
  assert_eq!(user_balance, amount_token0);

  let user_balance = test.token1.balance(&users[0]);
  assert_eq!(user_balance, amount_token1);

  // Verify the vault's balance of Token 0 and Token 1 after withdrawal
  let vault_token0_balance = test.token0.balance(&defindex_contract.address);
  assert_eq!(vault_token0_balance, 0i128);

  let vault_token1_balance = test.token1.balance(&defindex_contract.address);
  assert_eq!(vault_token1_balance, 0i128);

  // Verify the strategy's balance of Token 0 and Token 1 after withdrawal
  let strategy_token0_balance = test.token0.balance(&test.strategy_contract_token0.address);
  assert_eq!(strategy_token0_balance, 0i128);

  let strategy_token1_balance = test.token1.balance(&test.strategy_contract_token1.address);
  assert_eq!(strategy_token1_balance, 0i128);
}

#[test]
fn test_consecutive_deposits_and_partial_withdrawal() {
  let test = DeFindexFactoryTest::setup();
  test.env.mock_all_auths();

  test.factory_contract.initialize(&test.admin, &test.defindex_receiver, &50u32, &test.defindex_wasm_hash);

  let asset_params = create_asset_params(&test);

  let salt = BytesN::from_array(&test.env, &[0; 32]);

  // Create a new DeFindex vault
  test.factory_contract.create_defindex_vault(
    &test.emergency_manager, 
    &test.fee_receiver,
    &VAULT_FEE,
    &String::from_str(&test.env, "dfToken"),
    &String::from_str(&test.env, "DFT"),
    &test.manager,
    &asset_params,
    &salt
  );

  // Verify that the vault was created
  let deployed_defindexes = test.factory_contract.deployed_defindexes();
  assert_eq!(deployed_defindexes.len(), 1);

  // Get the address of the created vault and create a client for it
  let defindex_address = deployed_defindexes.get(0).unwrap();
  let defindex_contract = defindex_vault_contract::Client::new(&test.env, &defindex_address);

  // Define the amounts to be deposited
  let amount_token0_user1 = 1_000i128;
  let amount_token1_user1 = 12_000i128;
  let amount_token0_user2 = 500i128;
  let amount_token1_user2 = 6_000i128;

  // Generate random users for the test
  let users = DeFindexFactoryTest::generate_random_users(&test.env, 2);
    
  // Mint Token 0 and Token 1 to user 1 and verify the balance
  test.token0_admin_client.mint(&users[0], &amount_token0_user1);
  test.token1_admin_client.mint(&users[0], &amount_token1_user1);
  assert_eq!(test.token0.balance(&users[0]), amount_token0_user1);
  assert_eq!(test.token1.balance(&users[0]), amount_token1_user1);

  // Mint Token 0 and Token 1 to user 2 and verify the balance
  test.token0_admin_client.mint(&users[1], &amount_token0_user2);
  test.token1_admin_client.mint(&users[1], &amount_token1_user2);
  assert_eq!(test.token0.balance(&users[1]), amount_token0_user2);
  assert_eq!(test.token1.balance(&users[1]), amount_token1_user2);

  // Verify the initial balance of dfTokens for both users
  assert_eq!(defindex_contract.balance(&users[0]), 0i128);
  assert_eq!(defindex_contract.balance(&users[1]), 0i128);

  // User 1 deposits Token 0 and Token 1 into the vault
  defindex_contract.deposit(&vec![&test.env, amount_token0_user1, amount_token1_user1], &vec![&test.env, 0, 0], &users[0]);
  assert_eq!(defindex_contract.balance(&users[0]), amount_token0_user1 + amount_token1_user1);

  // User 1 should have deposited all their tokens into the vault
  assert_eq!(test.token0.balance(&users[0]), 0);
  assert_eq!(test.token1.balance(&users[0]), 0);
  assert_eq!(test.token0.balance(&defindex_contract.address), amount_token0_user1);
  assert_eq!(test.token1.balance(&defindex_contract.address), amount_token1_user1);

  // Since this is the first deposit, no fees should be minted
  let total_supply = defindex_contract.total_supply();
  assert_eq!(total_supply, amount_token0_user1 + amount_token1_user1);

  let mut ledger_info = test.env.ledger().get();
  ledger_info.timestamp += 31_536_000;
  test.env.ledger().set(ledger_info);

  // User 2 deposits Token 0 and Token 1 into the vault
  // total_fees = (fee_rate as i128 * total_supply * time_elapsed) / ((SECONDS_PER_YEAR * MAX_BPS) - (fee_rate as i128 * time_elapsed));
  let fee_rate = DEFINDEX_FEE + VAULT_FEE;
  let expected_minted_fee: i128 = (fee_rate as i128).checked_mul(total_supply).unwrap().checked_mul(31_536_000i128).unwrap().checked_div(31_536_000i128.checked_mul(MAX_BPS as i128).unwrap().checked_sub((fee_rate as i128).checked_mul(31_536_000i128).unwrap()).unwrap()).unwrap();
  
  defindex_contract.deposit(&vec![&test.env, amount_token0_user2, amount_token1_user2], &vec![&test.env, 0, 0], &users[1]);
  // tvl = 13000 = 13197 dfTokens
  // new_tvl = 13000 + 6500 = 19500 dfTokens

  assert_eq!(defindex_contract.balance(&users[1]), 6598i128);
  // User 2 should have deposited all their tokens into the vault
  assert_eq!(test.token0.balance(&users[1]), 0);
  // TODO: There is an error with the deposit, since depositing only 500 of the token1 when the user is trying to deposit 6000 
  assert_eq!(test.token1.balance(&users[1]), 0);
  
  assert_eq!(test.token0.balance(&defindex_contract.address), amount_token0_user1 + amount_token0_user2);
  assert_eq!(test.token1.balance(&defindex_contract.address), amount_token1_user1 + amount_token1_user2);

  let total_supply = defindex_contract.total_supply();
  assert_eq!(total_supply, (amount_token0_user1 + amount_token1_user1) + ((amount_token0_user1 + amount_token1_user1) * 150) / 10000);

  // // Create investment strategies for the deposited tokens
  // let investments = vec![
  //   &test.env, 
  //   Investment {
  //     amount: amount_token0_user1 + amount_token0_user2, 
  //     strategy: test.strategy_contract_token0.address.clone()
  //   }, 
  //   Investment {
  //     amount: amount_token1_user1 + amount_token1_user2, 
  //     strategy: test.strategy_contract_token1.address.clone()
  //   }];

  // // Invest the tokens into the strategies
  // defindex_contract.invest(&investments);

  // // Verify the vault's balance of Token 0 and Token 1 after investment
  // assert_eq!(test.token0.balance(&defindex_contract.address), 0i128);
  // assert_eq!(test.token1.balance(&defindex_contract.address), 0i128);

  // // Verify the strategy's balance of Token 0 and Token 1 after investment
  // assert_eq!(test.token0.balance(&test.strategy_contract_token0.address), amount_token0_user1 + amount_token0_user2);
  // assert_eq!(test.token1.balance(&test.strategy_contract_token1.address), amount_token1_user1 + amount_token1_user2);

  // // User 1 withdraws a part of their dfTokens
  // let partial_withdraw_amount = 5_000i128;
  // let withdraw_result = defindex_contract.withdraw(&partial_withdraw_amount, &users[0]);
  // assert_eq!(withdraw_result, vec![&test.env, 5000i128, 0i128]);

  // // Verify the balance of dfTokens after partial withdrawal
  // assert_eq!(defindex_contract.balance(&users[0]), (amount_token0_user1 + amount_token1_user1) - partial_withdraw_amount);
  // assert_eq!(defindex_contract.balance(&users[1]), amount_token0_user2 + amount_token1_user2);

  // // Verify the user's balance of Token 0 and Token 1 after partial withdrawal
  // assert_eq!(test.token0.balance(&users[0]), partial_withdraw_amount);
  // assert_eq!(test.token1.balance(&users[0]), 0i128);

  // // Verify the vault's balance of Token 0 and Token 1 after partial withdrawal
  // assert_eq!(test.token0.balance(&defindex_contract.address), 0i128);
  // assert_eq!(test.token1.balance(&defindex_contract.address), 0i128);

  // // Verify the strategy's balance of Token 0 and Token 1 after partial withdrawal
  // assert_eq!(test.token0.balance(&test.strategy_contract_token0.address), (amount_token0_user1 + amount_token0_user2) - partial_withdraw_amount);
  // assert_eq!(test.token1.balance(&test.strategy_contract_token1.address), amount_token1_user1 + amount_token1_user2);
}<|MERGE_RESOLUTION|>--- conflicted
+++ resolved
@@ -1,8 +1,4 @@
-<<<<<<< HEAD
-use soroban_sdk::{testutils::Ledger, vec, BytesN, Map, String, Vec};
-=======
-use soroban_sdk::{vec, BytesN, String};
->>>>>>> 2b8999e2
+use soroban_sdk::{testutils::Ledger, vec, BytesN, String};
 
 use crate::test::{
   create_asset_params, 
@@ -68,9 +64,6 @@
 
   // Checking user balance of dfTokens
   let df_balance = defindex_contract.balance(&users[0]);
-<<<<<<< HEAD
-  assert_eq!(df_balance, amount_token0 + amount_token1);
-=======
   assert_eq!(df_balance, amount_token0 + amount_token1 - 1000); // TODO: The amount of dfTokens minted is the sum of both asset deposited?
 
 
@@ -81,7 +74,6 @@
 
   // let user_balance = test.token0.balance(&users[0]);
   // assert_eq!(user_balance, amount);
->>>>>>> 2b8999e2
 
   // Since this is the first deposit, no fees should be minted
   let total_supply = defindex_contract.total_supply();
@@ -145,11 +137,7 @@
 
   // Verify the balance of dfTokens after deposit
   let df_balance = defindex_contract.balance(&users[0]);
-<<<<<<< HEAD
-  assert_eq!(df_balance.clone(), amount_token0 + amount_token1);
-=======
   assert_eq!(df_balance.clone(), amount_token0 + amount_token1 - 1000); // TODO: The amount of dfTokens minted is the sum of both asset deposited?
->>>>>>> 2b8999e2
 
   // Verify the vault's balance of Token 0 and Token 1 after deposit
   let vault_token0_balance = test.token0.balance(&defindex_contract.address);
