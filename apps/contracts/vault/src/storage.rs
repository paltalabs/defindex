--- conflicted
+++ resolved
@@ -23,33 +23,16 @@
     TotalAssets,          // Total number of tokens
     AssetStrategySet(u32), // AssetStrategySet Addresse by index
     DeFindexProtocolFeeReceiver,
-<<<<<<< HEAD
     DeFindexFactory,
     LastFeeAssessment,
     VaultFee,
     SoroswapRouter,
-}
-
-
-// TotalAssets
-pub fn set_total_assets(e: &Env, n: u32) {
-    e.storage().instance().set(&DataKey::TotalAssets, &n);
-}
-
-pub fn get_total_assets(e: &Env) -> u32 {
-    e.storage().instance().get(&DataKey::TotalAssets).unwrap()
+    DeFindexProtocolFeeRate,
+    Factory,
+    Report(Address)
 }
 
 // AssetStrategySet(index)
-=======
-    DeFindexProtocolFeeRate,
-    Factory,
-    VaultFee,
-    Report(Address)
-}
-
-// Assets Management
->>>>>>> 065c9360
 pub fn set_asset(e: &Env, index: u32, asset: &AssetStrategySet) {
     e.storage()
         .instance()
@@ -69,6 +52,13 @@
     }
     assets
 }
+pub fn set_total_assets(e: &Env, n: u32) {
+    e.storage().instance().set(&DataKey::TotalAssets, &n);
+}
+
+pub fn get_total_assets(e: &Env) -> u32 {
+    e.storage().instance().get(&DataKey::TotalAssets).unwrap()
+}
 
 // DeFindex Fee Receiver
 pub fn set_defindex_protocol_fee_receiver(e: &Env, address: &Address) {
@@ -84,9 +74,6 @@
         .unwrap()
 }
 
-<<<<<<< HEAD
-// DeFindex DeFindexFactory
-=======
 // DeFindex Fee BPS
 pub fn set_defindex_protocol_fee_rate(e: &Env, value: &u32) {
     e.storage()
@@ -103,7 +90,6 @@
 
 
 // DeFindex Factory
->>>>>>> 065c9360
 pub fn set_factory(e: &Env, address: &Address) {
     e.storage().instance().set(&DataKey::DeFindexFactory, address);
 }
@@ -112,7 +98,6 @@
     e.storage().instance().get(&DataKey::DeFindexFactory).unwrap()
 }
 
-<<<<<<< HEAD
 // Soroswap Router
 pub fn set_soroswap_router(e: &Env, address: &Address) {
     e.storage().instance().set(&DataKey::SoroswapRouter, address);
@@ -142,8 +127,6 @@
         })
 }
 
-=======
->>>>>>> 065c9360
 // Vault Share
 pub fn set_vault_fee(e: &Env, vault_fee: &u32) {
     e.storage()
