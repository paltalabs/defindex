#![no_std]
use constants::MIN_WITHDRAW_AMOUNT;
use report::Report;
use soroban_sdk::{contract, contractimpl, panic_with_error, token::TokenClient, vec, Address, BytesN, Env, IntoVal, Map, String, Val, Vec
};
use soroban_token_sdk::metadata::TokenMetadata;

mod access;
mod router;
mod constants;
mod deposit;
mod error;
mod events;
mod funds;
mod interface;
mod investment;
mod models;
mod report;
mod storage;
mod strategies;
mod test;
mod token;
mod utils;

use access::{AccessControl, AccessControlTrait, RolesDataKey};
use router::{internal_swap_exact_tokens_for_tokens, internal_swap_tokens_for_exact_tokens};
use deposit::process_deposit;
use funds::fetch_total_managed_funds;
use interface::{AdminInterfaceTrait, VaultManagementTrait, VaultTrait};
use investment::generate_investment_allocations;
use models::{AssetInvestmentAllocation, CurrentAssetInvestmentAllocation, Instruction, StrategyAllocation};
use storage::{
    extend_instance_ttl, get_assets, get_defindex_protocol_fee_rate,
    get_report, get_vault_fee, set_asset,
    set_defindex_protocol_fee_rate, set_defindex_protocol_fee_receiver, set_factory, set_report,
    set_soroswap_router, set_total_assets, set_vault_fee, set_is_upgradable
};
use strategies::{
    get_strategy_asset, get_strategy_client, get_strategy_struct, invest_in_strategy,
    pause_strategy, unpause_strategy, unwind_from_strategy,
};
use token::{internal_burn, write_metadata};
use utils::{
<<<<<<< HEAD
    calculate_asset_amounts_per_vault_shares, check_initialized, check_min_amount, validate_amount, validate_assets
=======
    calculate_asset_amounts_per_vault_shares, check_min_amount, check_nonnegative_amount
>>>>>>> f1eeeeda
};

use common::{models::AssetStrategySet, utils::StringExtensions};
use defindex_strategy_core::DeFindexStrategyClient;

static MINIMUM_LIQUIDITY: i128 = 1000;

pub use error::ContractError;

#[contract]
pub struct DeFindexVault;

#[contractimpl]
impl VaultTrait for DeFindexVault {

    /// Initializes the DeFindex Vault contract with the required parameters.
    ///
    /// # Arguments
    /// * `e` - The environment reference.
    /// * `assets` - List of asset allocations for the vault, including strategies for each asset.
    /// * `roles` - Map of role IDs to addresses containing:
    ///   - Emergency Manager: For emergency control
    ///   - Vault Fee Receiver: For receiving vault fees
    ///   - Manager: For primary vault control
    ///   - Rebalance Manager: For rebalancing operations
    /// * `vault_fee` - Vault-specific fee in basis points (0-2000 for 0-20%)
    /// * `defindex_protocol_receiver` - Address receiving protocol fees
    /// * `defindex_protocol_rate` - Protocol fee rate in basis points (0-9000 for 0-90%)
    /// * `factory` - Factory contract address
    /// * `soroswap_router` - Soroswap router address
    /// * `name_symbol` - Map containing:
    ///   - "name": Vault token name
    ///   - "symbol": Vault token symbol
    /// * `upgradable` - Boolean flag for contract upgradeability
    ///
    /// # Function Flow
    /// 1. **Role Assignment**:
    ///    - Sets Emergency Manager
    ///    - Sets Vault Fee Receiver
    ///    - Sets Manager
    ///    - Sets Rebalance Manager
    ///
    /// 2. **Fee Configuration**:
    ///    - Sets vault fee rate
    ///    - Sets protocol fee receiver
    ///    - Validates and sets protocol fee rate
    ///
    /// 3. **Contract Setup**:
    ///    - Sets factory address
    ///    - Sets upgradeability status
    ///    - Sets Soroswap router
    ///
    /// 4. **Asset Validation & Setup**:
    ///    - Validates asset list is not empty
    ///    - Stores total asset count
    ///    - For each asset:
    ///      - Validates strategy compatibility
    ///      - Stores asset configuration
    ///
    /// 5. **Token Initialization**:
    ///    - Sets token decimals (7)
    ///    - Sets token name and symbol
    ///
    /// # Errors
    /// * `ContractError::RolesIncomplete` - If required roles are missing
    /// * `ContractError::MetadataIncomplete` - If name or symbol is missing
    /// * `ContractError::MaximumFeeExceeded` - If protocol fee > 9000 basis points
    /// * `ContractError::NoAssetAllocation` - If assets vector is empty
    /// * `ContractError::StrategyDoesNotSupportAsset` - If strategy validation fails
    ///
    fn __constructor(
        e: Env,
        assets: Vec<AssetStrategySet>,
        roles: Map<u32, Address>,
        vault_fee: u32,
        defindex_protocol_receiver: Address,
        defindex_protocol_rate: u32,
        factory: Address,
        soroswap_router: Address,
        name_symbol: Map<String, String>,
        upgradable: bool,
    ) {
        let access_control = AccessControl::new(&e);

        access_control.set_role(&RolesDataKey::EmergencyManager, &roles.get(RolesDataKey::EmergencyManager as u32).unwrap_or_else(|| panic_with_error!(&e, ContractError::RolesIncomplete)));
        access_control.set_role(&RolesDataKey::VaultFeeReceiver, &roles.get(RolesDataKey::VaultFeeReceiver as u32).unwrap_or_else(|| panic_with_error!(&e, ContractError::RolesIncomplete)));
        access_control.set_role(&RolesDataKey::Manager, &roles.get(RolesDataKey::Manager as u32).unwrap_or_else(|| panic_with_error!(&e, ContractError::RolesIncomplete)));
        access_control.set_role(&RolesDataKey::RebalanceManager, &roles.get(RolesDataKey::RebalanceManager as u32).unwrap_or_else(|| panic_with_error!(&e, ContractError::RolesIncomplete)));

        let prefix = String::from_str(&e, "DeFindex-Vault-");
        let vault_name = name_symbol.get(String::from_str(&e, "name")).unwrap_or_else(|| panic_with_error!(&e, ContractError::MetadataIncomplete));
        let vault_name = prefix.concat(&e, vault_name);
        let vault_symbol = name_symbol.get(String::from_str(&e, "symbol")).unwrap_or_else(|| panic_with_error!(&e, ContractError::MetadataIncomplete));

        set_vault_fee(&e, &vault_fee);

        set_defindex_protocol_fee_receiver(&e, &defindex_protocol_receiver);
        
        if defindex_protocol_rate > 9000 {
            panic_with_error!(&e, ContractError::MaximumFeeExceeded);
        }
        set_defindex_protocol_fee_rate(&e, &defindex_protocol_rate);

        set_factory(&e, &factory);
        set_is_upgradable(&e, &upgradable);

        set_soroswap_router(&e, &soroswap_router);

        // Validate assets
        validate_assets(&e, &assets);
        let total_assets = assets.len();

        set_total_assets(&e, total_assets as u32);
        for (i, asset) in assets.iter().enumerate() {
            // for every asset, we need to check that the list of strategies indeed support this asset

            for strategy in asset.strategies.iter() {
                let strategy_client = DeFindexStrategyClient::new(&e, &strategy.address);
                if strategy_client.asset() != asset.address {
                    panic_with_error!(&e, ContractError::StrategyDoesNotSupportAsset);
                }
            }
            set_asset(&e, i as u32, &asset);
        }

        let decimal: u32 = 7;

        write_metadata(
            &e,
            TokenMetadata {
                decimal,
                name: vault_name,
                symbol: vault_symbol,
            },
        );
    }

    /// Handles user deposits into the DeFindex Vault and optionally allocates investments automatically.
    ///
    /// This function processes a deposit by transferring each specified asset amount from the user's address to
    /// the vault and mints vault shares that represent the user's proportional share in the vault. Additionally, 
    /// if the `invest` parameter is set to `true`, the function will immediately generate and execute investment 
    /// allocations based on the vault's strategy configuration.
    ///
    /// # Parameters
    /// * `e` - The current environment reference (`Env`), for access to the contract state and utilities.
    /// * `amounts_desired` - A vector specifying the user's intended deposit amounts for each asset.
    /// * `amounts_min` - A vector of minimum deposit amounts required for the transaction to proceed.
    /// * `from` - The address of the user making the deposit.
    /// * `invest` - A boolean flag indicating whether to immediately invest the deposited funds into the vault's strategies:
    ///     - `true`: Generate and execute investments after the deposit.
    ///     - `false`: Leave the deposited funds as idle assets in the vault.
    ///
    /// # Returns
    /// * `Result<(Vec<i128>, i128, Option<Vec<Option<AssetInvestmentAllocation>>>), ContractError>` - Returns:
    ///   - A vector of actual deposited amounts
    ///   - The number of shares minted
    ///   - Optional investment allocations if `invest` is true
    ///
    /// # Function Flow
    /// 1. **Validation**:
    ///    - Checks contract initialization
    ///    - Verifies authorization of the depositor
    ///    - Validates input parameters
    /// 2. **Current State Assessment**:
    ///    - Fetches total managed funds to calculate share ratios
    /// 3. **Deposit Processing**:
    ///    - Calculates shares to mint based on deposit amounts and current vault state
    ///    - Transfers assets from user to vault
    ///    - Mints vault shares to represent ownership
    /// 4. **Investment Processing** (if `invest` is true):
    ///    - Generates investment allocations based on current strategy ratios
    ///    - Executes investments by deploying idle funds to strategies
    /// 5. **Event Emission**:
    ///    - Emits deposit event with amounts and minted shares
    ///
    /// # Notes
    /// - The function maintains proportional share minting across multiple assets
    /// - Investment allocations follow existing strategy ratios when `invest` is true
    /// - Deposited funds remain idle if `invest` is false
    ///
    /// # Errors
    /// - Returns a `ContractError` if:
    ///   - Contract is not initialized
    ///   - Input validation fails
    ///   - Asset transfers fail
    ///   - Share calculations encounter arithmetic errors
    ///   - Investment execution fails (when `invest` is true)
    fn deposit(
        e: Env,
        amounts_desired: Vec<i128>,
        amounts_min: Vec<i128>,
        from: Address,
        invest: bool,
    ) -> Result<(Vec<i128>, i128, Option<Vec<Option<AssetInvestmentAllocation>>>), ContractError> {
        extend_instance_ttl(&e);
        from.require_auth();

        let total_managed_funds = fetch_total_managed_funds(&e, false)?;

        let (amounts, shares_to_mint) = process_deposit(
            &e,
            &total_managed_funds,
            &amounts_desired,
            &amounts_min,
            &from,
        )?;
        events::emit_deposit_event(&e, from, amounts.clone(), shares_to_mint.clone());

        let asset_investments = if invest {
            let allocations = generate_investment_allocations(&e, &total_managed_funds, &amounts)?;
            //iterate between allocations to execute investments
            for allocation in allocations.iter() {
                //Validate if alloctation is not empty
                if let Some(allocation) = allocation.clone() {
                    let strategies = allocation.strategy_allocations;
                    for strategy in strategies {
                        if let Some(strategy) = strategy {
                            let strategy_address = strategy.strategy_address;
                            let amount = strategy.amount;
                            invest_in_strategy(&e, &allocation.asset, &strategy_address, &amount)?;
                        }

                    }
                }
            }
            Some(allocations)
        } else {
            None
        };
        Ok((amounts, shares_to_mint, asset_investments))
    }

    /// Handles user withdrawals from the DeFindex Vault by burning shares and returning assets.
    ///
    /// This function processes a withdrawal request by burning the specified amount of vault shares
    /// and returning a proportional amount of the vault's assets to the user. It can unwind positions
    /// from strategies if necessary to fulfill the withdrawal.
    ///
    /// ## Parameters:
    /// - `e`: The contract environment (`Env`).
    /// - `withdraw_shares`: The number of vault shares to withdraw.
    /// - `from`: The address initiating the withdrawal.
    ///
    /// ## Returns
    /// * `Result<Vec<i128>, ContractError>` - On success, returns a vector of withdrawn amounts 
    ///   where each index corresponds to the asset index in the vault's asset list.
    ///   Returns ContractError if the withdrawal fails.
    ///
    /// ## Errors:
    /// - `ContractError::AmountOverTotalSupply`: If the specified shares exceed the total supply.
    /// - `ContractError::ArithmeticError`: If any arithmetic operation fails during calculations.
    /// - `ContractError::WrongAmountsLength`: If there is a mismatch in asset allocation data.
    fn withdraw(e: Env, withdraw_shares: i128, from: Address) -> Result<Vec<i128>, ContractError> {
        extend_instance_ttl(&e);
<<<<<<< HEAD
        check_initialized(&e)?;
        validate_amount(withdraw_shares)?;
=======
        check_nonnegative_amount(withdraw_shares)?;
>>>>>>> f1eeeeda
        from.require_auth();

        check_min_amount(withdraw_shares, MIN_WITHDRAW_AMOUNT)?;
        // Calculate the withdrawal amounts for each asset based on the share amounts
        let total_managed_funds = fetch_total_managed_funds(&e, true)?;

        let asset_withdrawal_amounts =
            calculate_asset_amounts_per_vault_shares(&e, withdraw_shares, &total_managed_funds)?;

        // Burn the shares after calculating the withdrawal amounts
        // This will panic with error if the user does not have enough balance
        internal_burn(e.clone(), from.clone(), withdraw_shares);
        
        let mut withdrawn_amounts: Vec<i128> = Vec::new(&e);
        
        // Loop through each asset to handle the withdrawal
        for (i, asset) in total_managed_funds.iter().enumerate() {
            // Use assets instead of asset_withdrawal_amounts
            let asset_address = &asset.asset;

            if let Some(requested_withdrawal_amount) =
                asset_withdrawal_amounts.get(i as u32)
            {
                let idle_funds = asset.idle_amount;

                if idle_funds >= requested_withdrawal_amount {
                    TokenClient::new(&e, asset_address).transfer(
                        &e.current_contract_address(),
                        &from,
                        &requested_withdrawal_amount,
                    );
                    withdrawn_amounts.push_back(requested_withdrawal_amount);
                } else {
                    let mut cumulative_amount_for_asset = idle_funds;
                    let remaining_amount_to_unwind =
                        requested_withdrawal_amount.checked_sub(idle_funds).unwrap();

                    let total_invested_amount = asset.invested_amount;

                    for (i, strategy_allocation) in
                        asset.strategy_allocations.iter().enumerate()
                    {
                        let strategy_amount_to_unwind: i128 =
                            if i == asset.strategy_allocations.len().checked_sub(1).unwrap_or(0) as usize {
                                requested_withdrawal_amount
                                    .checked_sub(cumulative_amount_for_asset)
                                    .unwrap()
                            } else {
                                remaining_amount_to_unwind
                                    .checked_mul(strategy_allocation.amount)
                                    .and_then(|result| result.checked_div(total_invested_amount))
                                    .unwrap_or(0)
                            };

                        if strategy_amount_to_unwind > 0 {
                            unwind_from_strategy(
                                &e,
                                &strategy_allocation.strategy_address,
                                &strategy_amount_to_unwind,
                                &e.current_contract_address(),
                            )?;
                            cumulative_amount_for_asset = cumulative_amount_for_asset.checked_add(strategy_amount_to_unwind).ok_or(ContractError::Overflow)?;
                        }
                    }

                    TokenClient::new(&e, asset_address).transfer(
                        &e.current_contract_address(),
                        &from,
                        &cumulative_amount_for_asset,
                    );
                    withdrawn_amounts.push_back(cumulative_amount_for_asset);
                }
            } else {
                withdrawn_amounts.push_back(0); // No withdrawal for this asset
            }
        }

        events::emit_withdraw_event(&e, from, withdraw_shares, withdrawn_amounts.clone());

        Ok(withdrawn_amounts)
    }

    /// Executes rescue (formerly emergency withdrawal) from a specific strategy.
    ///
    /// This function allows the emergency manager or manager to withdraw all assets from a particular strategy
    /// and store them as idle funds within the vault. It also pauses the strategy to prevent further use until
    /// unpaused.
    ///
    /// # Arguments:
    /// * `e` - The environment.
    /// * `strategy_address` - The address of the strategy to withdraw from.
    /// * `caller` - The address initiating the emergency withdrawal (must be the manager or emergency manager).
    ///
    /// # Returns
    /// * `Result<(), ContractError>` - Success (()) or ContractError if the rescue operation fails
    fn rescue(
        e: Env,
        strategy_address: Address,
        caller: Address,
    ) -> Result<(), ContractError> {
        extend_instance_ttl(&e);

        // Ensure the caller is the Manager or Emergency Manager
        let access_control = AccessControl::new(&e);
        access_control.require_any_role(
            &[RolesDataKey::EmergencyManager, RolesDataKey::Manager],
            &caller,
        );

        // Find the strategy and its associated asset
        let asset = get_strategy_asset(&e, &strategy_address)?;
        // This ensures that the vault has this strategy in its list of assets
        let strategy = get_strategy_struct(&strategy_address, &asset)?;

        let distribution_result = report::distribute_strategy_fees(&e, &strategy.address, &access_control)?;
        if distribution_result > 0 {
            let mut distributed_fees: Vec<(Address, i128)> = Vec::new(&e);
            distributed_fees.push_back((asset.address.clone(), distribution_result));
            events::emit_fees_distributed_event(&e, distributed_fees.clone());
        }

        // Withdraw all assets from the strategy
        let strategy_client = get_strategy_client(&e, strategy.address.clone());
        let strategy_balance = strategy_client.balance(&e.current_contract_address());

        if strategy_balance > 0 {
            let mut report = unwind_from_strategy(
                &e,
                &strategy_address,
                &strategy_balance,
                &e.current_contract_address(),
            )?;
            report.reset();
            set_report(&e, &strategy_address, &report);
        }

        // Pause the strategy
        pause_strategy(&e, strategy_address.clone())?;

        events::emit_rescue_event(&e, caller, strategy_address, strategy_balance);
        Ok(())
    }

    /// Pauses a strategy to prevent it from being used in the vault.
    ///
    /// This function pauses a strategy by setting its `paused` field to `true`. Only the manager or emergency
    /// manager can pause a strategy.
    ///
    /// # Arguments:
    /// * `e` - The environment.
    /// * `strategy_address` - The address of the strategy to pause.
    /// * `caller` - The address initiating the pause (must be the manager or emergency manager).
    ///
    /// # Returns
    /// * `Result<(), ContractError>` - Success (()) or ContractError if the pause operation fails
    fn pause_strategy(
        e: Env,
        strategy_address: Address,
        caller: Address,
    ) -> Result<(), ContractError> {
        extend_instance_ttl(&e);
        // Ensure the caller is the Manager or Emergency Manager
        let access_control = AccessControl::new(&e);
        access_control.require_any_role(
            &[RolesDataKey::EmergencyManager, RolesDataKey::Manager],
            &caller,
        );

        pause_strategy(&e, strategy_address.clone())?;
        events::emit_strategy_paused_event(&e, strategy_address, caller);
        Ok(())
    }

    /// Unpauses a previously paused strategy.
    ///
    /// This function unpauses a strategy by setting its `paused` field to `false`, allowing it to be used
    /// again in the vault.
    ///
    /// # Arguments:
    /// * `e` - The environment.
    /// * `strategy_address` - The address of the strategy to unpause.
    /// * `caller` - The address initiating the unpause (must be the manager or emergency manager).
    ///
    /// # Returns:
    /// * `Result<(), ContractError>` - Ok if successful, otherwise returns a ContractError.
    fn unpause_strategy(
        e: Env,
        strategy_address: Address,
        caller: Address,
    ) -> Result<(), ContractError> {
        extend_instance_ttl(&e);
        // Ensure the caller is the Manager or Emergency Manager
        let access_control = AccessControl::new(&e);
        access_control.require_any_role(
            &[RolesDataKey::EmergencyManager, RolesDataKey::Manager],
            &caller,
        );

        unpause_strategy(&e, strategy_address.clone())?;
        events::emit_strategy_unpaused_event(&e, strategy_address, caller);
        Ok(())
    }

    /// Retrieves the list of assets managed by the DeFindex Vault.
    ///
    /// # Arguments:
    /// * `e` - The environment.
    ///
    /// # Returns:
    /// * `Vec<AssetStrategySet>` - A vector of `AssetStrategySet` structs representing the assets managed by the vault.
    fn get_assets(e: Env) -> Result<Vec<AssetStrategySet>, ContractError> {
        extend_instance_ttl(&e);
        get_assets(&e)
    }

    /// Returns the total managed funds of the vault, including both invested and idle funds.
    ///
    /// This function provides a vector of `CurrentAssetInvestmentAllocation` structs containing information
    /// about each asset's current allocation, including both invested amounts in strategies and idle amounts.
    ///
    /// # Arguments:
    /// * `e` - The environment.
    ///
    /// # Returns:
    /// * `Result<Vec<CurrentAssetInvestmentAllocation>, ContractError>` - A vector of asset allocations or error
    fn fetch_total_managed_funds(e: &Env) -> Result<Vec<CurrentAssetInvestmentAllocation>, ContractError> {
        extend_instance_ttl(&e);
        let total_managed_funds = fetch_total_managed_funds(e, false)?;

        Ok(total_managed_funds)
    }

    // Calculates the corresponding amounts of each asset per a given number of vault shares.
    /// This function extends the contract's time-to-live and calculates how much of each asset corresponds
    /// per the provided number of vault shares (`vault_shares`). It provides proportional allocations for each asset
    /// in the vault relative to the specified shares.
    ///
    /// # Arguments
    /// * `e` - The current environment reference.
    /// * `vault_shares` - The number of vault shares for which the corresponding asset amounts are calculated.
    ///
    /// # Returns
    /// * `Result<Vec<i128>, ContractError>` - A vector of asset amounts corresponding to the vault shares, where each index
    ///   matches the asset index in the vault's asset list. Returns ContractError if calculation fails.
    fn get_asset_amounts_per_shares(
        e: Env,
        vault_shares: i128,
    ) -> Result<Vec<i128>, ContractError> {
        extend_instance_ttl(&e);

        let total_managed_funds = fetch_total_managed_funds(&e, true)?;
        Ok(calculate_asset_amounts_per_vault_shares(
            &e,
            vault_shares,
            &total_managed_funds,
        )?)
    }

    /// Retrieves the current fee rates for the vault and the DeFindex protocol.
    ///
    /// This function returns the fee rates for both the vault and the DeFindex protocol.
    ///
    /// # Arguments
    /// * `e` - The environment.
    ///
    /// # Returns
    /// * `(u32, u32)` - A tuple containing:
    ///     - The vault fee rate as a percentage in basis points.
    ///     - The DeFindex protocol fee rate as a percentage in basis points.
    ///
    fn get_fees(e: Env) -> (u32, u32) {
        extend_instance_ttl(&e);
        let defindex_protocol_fee = get_defindex_protocol_fee_rate(&e);
        let vault_fee = get_vault_fee(&e);
        (vault_fee, defindex_protocol_fee)
    }

    /// Generates reports for all strategies in the vault, tracking their performance and fee accrual.
    ///
    /// This function iterates through all assets and their associated strategies to generate
    /// performance reports. It updates each strategy's report with current balances and
    /// calculates gains or losses since the last report.
    ///
    /// # Arguments
    /// * `e` - The environment reference.
    ///
    /// # Function Flow
    /// 1. **Instance Extension**:
    ///    - Extends contract TTL
    ///
    /// 2. **Asset & Strategy Retrieval**:
    ///    - Gets all assets and their strategies
    ///    - Initializes reports vector
    ///
    /// 3. **Report Generation**:
    ///    - For each asset:
    ///      - For each strategy:
    ///        - Gets current strategy balance
    ///        - Updates report with new balance
    ///        - Stores updated report
    ///
    /// # Returns
    /// * `Result<Vec<Report>, ContractError>` - On success, returns a vector of reports 
    ///   where each report contains performance metrics for a strategy. Returns 
    ///   ContractError if report generation fails.
    ///
    /// # Note
    /// Reports track:
    /// - Current strategy balance
    /// - Gains or losses since last report
    /// - Locked fees
    /// - Fee distribution status
    fn report(e: Env) -> Result<Vec<Report>, ContractError> {
        extend_instance_ttl(&e);

        // Get all assets and their strategies
        let assets = get_assets(&e)?;
        let mut reports: Vec<Report> = Vec::new(&e);

        // Loop through each asset and its strategies to report the balances
        for asset in assets.iter() {
            for strategy in asset.strategies.iter() {
                let strategy_client = get_strategy_client(&e, strategy.address.clone());
                let strategy_invested_funds =
                    strategy_client.balance(&e.current_contract_address());

                let mut report = get_report(&e, &strategy.address);
                report.report(strategy_invested_funds)?;
                set_report(&e, &strategy.address, &report);

                reports.push_back(report);
            }
        }

        Ok(reports)
    }
}

#[contractimpl]
impl AdminInterfaceTrait for DeFindexVault {
    /// Sets the fee receiver for the vault.
    ///
    /// This function allows the manager or the vault fee receiver to set a new fee receiver address for the vault.
    ///
    /// # Arguments:
    /// * `e` - The environment.
    /// * `caller` - The address initiating the change (must be the manager or the vault fee receiver).
    /// * `vault_fee_receiver` - The new fee receiver address.
    ///
    /// # Returns:
    /// * `()` - No return value.
    fn set_fee_receiver(e: Env, caller: Address, new_fee_receiver: Address) {
        extend_instance_ttl(&e);
        let access_control = AccessControl::new(&e);
        access_control.set_fee_receiver(&caller, &new_fee_receiver);

        events::emit_fee_receiver_changed_event(&e, new_fee_receiver, caller);
    }

    /// Retrieves the current fee receiver address for the vault.
    ///
    /// # Arguments:
    /// * `e` - The environment.
    ///
    /// # Returns:
    /// * `Result<Address, ContractError>` - The fee receiver address if successful, otherwise returns a ContractError.
    fn get_fee_receiver(e: Env) -> Result<Address, ContractError> {
        extend_instance_ttl(&e);
        let access_control = AccessControl::new(&e);
        access_control.get_fee_receiver()
    }

    /// Sets the manager for the vault.
    ///
    /// This function allows the current manager to set a new manager for the vault.
    ///
    /// # Arguments:
    /// * `e` - The environment.
    /// * `new_manager` - The new manager address.
    ///
    /// # Returns
    /// * `Result<(), ContractError>` - Success (()) or ContractError if the manager change fails
    fn set_manager(e: Env, new_manager: Address) -> Result<(), ContractError> {
        extend_instance_ttl(&e);
        let access_control = AccessControl::new(&e);
        
        access_control.set_manager(&new_manager);
        events::emit_manager_changed_event(&e, new_manager);
        Ok(())
    }

    /// Retrieves the current manager address for the vault.
    ///
    /// # Arguments:
    /// * `e` - The environment.
    ///
    /// # Returns:
    /// * `Result<Address, ContractError>` - The manager address if successful, otherwise returns a ContractError.
    fn get_manager(e: Env) -> Result<Address, ContractError> {
        extend_instance_ttl(&e);
        let access_control = AccessControl::new(&e);
        access_control.get_manager()
    }

    /// Sets the emergency manager for the vault.
    ///
    /// This function allows the current manager to set a new emergency manager for the vault.
    ///
    /// # Arguments:
    /// * `e` - The environment.
    /// * `emergency_manager` - The new emergency manager address.
    ///
    /// # Returns:
    /// * `()` - No return value.
    fn set_emergency_manager(e: Env, emergency_manager: Address) {
        extend_instance_ttl(&e);
        let access_control = AccessControl::new(&e);
        access_control.set_emergency_manager(&emergency_manager);

        events::emit_emergency_manager_changed_event(&e, emergency_manager);
    }

    /// Retrieves the current emergency manager address for the vault.
    ///
    /// # Arguments:
    /// * `e` - The environment.
    ///
    /// # Returns:
    /// * `Result<Address, ContractError>` - The emergency manager address if successful, otherwise returns a ContractError.
    fn get_emergency_manager(e: Env) -> Result<Address, ContractError> {
        extend_instance_ttl(&e);
        let access_control = AccessControl::new(&e);
        access_control.get_emergency_manager()
    }

    /// Sets the rebalance manager for the vault.
    ///
    /// This function allows the current manager to set a new rebalance manager for the vault.
    ///
    /// # Arguments:
    /// * `e` - The environment.
    /// * `new_rebalance_manager` - The new rebalance manager address.
    ///
    /// # Returns:
    /// * `()` - No return value.
    fn set_rebalance_manager(e: Env, new_rebalance_manager: Address) {
        extend_instance_ttl(&e);
        let access_control = AccessControl::new(&e);
        access_control.set_rebalance_manager(&new_rebalance_manager);

        events::emit_rebalance_manager_changed_event(&e, new_rebalance_manager);
    }

    /// Retrieves the current rebalance manager address for the vault.
    ///
    /// # Arguments:
    /// * `e` - The environment.
    ///
    /// # Returns:
    /// * `Result<Address, ContractError>` - The rebalance manager address if successful, otherwise returns a ContractError.
    fn get_rebalance_manager(e: Env) -> Result<Address, ContractError> {
        extend_instance_ttl(&e);
        let access_control = AccessControl::new(&e);
        access_control.get_rebalance_manager()
    }

    /// Upgrades the contract with new WebAssembly (WASM) code.
    ///
    /// This function updates the contract with new WASM code provided by the `new_wasm_hash`.
    ///
    /// # Arguments
    ///
    /// * `e` - The runtime environment.
    /// * `new_wasm_hash` - The hash of the new WASM code to upgrade the contract to.
    ///
    /// # Returns
    /// * `Result<(), ContractError>` - Returns Ok(()) on success, ContractError if upgrade fails
    ///
    fn upgrade(e: Env, new_wasm_hash: BytesN<32>) -> Result<(), ContractError> {
        if !storage::is_upgradable(&e) {
            return Err(ContractError::NotUpgradable);
        }
        extend_instance_ttl(&e);
        let access_control = AccessControl::new(&e);
        access_control.require_role(&RolesDataKey::Manager);
        
        e.deployer().update_current_contract_wasm(new_wasm_hash);
        Ok(())
    }
}

#[contractimpl]
impl VaultManagementTrait for DeFindexVault {

    /// Rebalances the vault by executing a series of instructions.
    ///
    /// # Arguments:
    /// * `e` - The environment.
    /// * `instructions` - A vector of `Instruction` structs representing actions (withdraw, invest, swap, zapper) to be taken.
    ///
    /// # Returns:
    /// * `Result<(), ContractError>` - Ok if successful, otherwise returns a ContractError.
    fn rebalance(e: Env, caller: Address, instructions: Vec<Instruction>) -> Result<(), ContractError> {
        extend_instance_ttl(&e);

        let access_control = AccessControl::new(&e);
        access_control.require_any_role(
            &[RolesDataKey::RebalanceManager, RolesDataKey::Manager],
            &caller,
        );

        if instructions.is_empty() {
            panic_with_error!(&e, ContractError::NoInstructions);
        }

        for instruction in instructions.iter() {
            match instruction {
                Instruction::Unwind(strategy_address, amount) => {
                    let report = unwind_from_strategy(
                        &e,
                        &strategy_address,
                        &amount,
                        &e.current_contract_address(),
                    )?;
                    let call_params = vec![&e, (strategy_address, amount, e.current_contract_address())];
                    events::emit_rebalance_unwind_event(&e, call_params, report);
                }
                Instruction::Invest(strategy_address, amount) => {
                    let asset_address = get_strategy_asset(&e, &strategy_address)?;
                    
                    // Check if strategy is paused before investing
                    let strategy = get_strategy_struct(&strategy_address, &asset_address)?;
                    if strategy.paused {
                        panic_with_error!(&e, ContractError::StrategyPaused);
                    }
                    
                    let report = invest_in_strategy(&e, &asset_address.address, &strategy_address, &amount)?;
                    let call_params = AssetInvestmentAllocation {
                        asset: asset_address.address.clone(),
                        strategy_allocations: vec![&e, Some(StrategyAllocation {
                            strategy_address: strategy_address.clone(),
                            amount: amount.clone(),
                            paused: strategy.paused
                        })],
                    };
                    events::emit_rebalance_invest_event(&e, vec![&e, call_params], report);
                }
                Instruction::SwapExactIn(
                    token_in,
                    token_out,
                    amount_in,
                    amount_out_min,
                    deadline,
                ) => {
                    internal_swap_exact_tokens_for_tokens(
                        &e,
                        &token_in,
                        &token_out,
                        &amount_in,
                        &amount_out_min,
                        &deadline,
                    )?;
                    let swap_args: Vec<Val> = vec![
                        &e,
                        amount_in.into_val(&e),
                        amount_out_min.into_val(&e),
                        vec![&e, token_in.to_val(), token_out.to_val()].into_val(&e), // path
                        e.current_contract_address().to_val(),
                        deadline.into_val(&e),
                    ];
                    events::emit_rebalance_swap_exact_in_event(&e, swap_args);
                }
                Instruction::SwapExactOut(
                    token_in,
                    token_out,
                    amount_out,
                    amount_in_max,
                    deadline,
                ) => {
                    internal_swap_tokens_for_exact_tokens(
                        &e,
                        &token_in,
                        &token_out,
                        &amount_out,
                        &amount_in_max,
                        &deadline,
                    )?;
                    let swap_args: Vec<Val> = vec![
                        &e,
                        amount_out.into_val(&e),
                        amount_in_max.into_val(&e),
                        vec![&e, token_in.to_val(), token_out.to_val()].into_val(&e), // path
                        e.current_contract_address().to_val(),
                        deadline.into_val(&e),
                    ];
                    events::emit_rebalance_swap_exact_out_event(&e, swap_args);
                }
            }
        }

        Ok(())
    }

    /// Locks fees for all assets and their strategies.
    ///
    /// Iterates through each asset and its strategies, locking fees based on `new_fee_bps` or the default vault fee.
    ///
    /// # Arguments
    /// * `e` - The environment reference.
    /// * `new_fee_bps` - Optional fee basis points to override the default.
    ///
    /// # Returns
    /// * `Result<Vec<(Address, i128)>, ContractError>` - A vector of tuples with strategy addresses and locked fee amounts in their underlying_asset.
    fn lock_fees(e: Env, new_fee_bps: Option<u32>) -> Result<Vec<Report>, ContractError> {
        extend_instance_ttl(&e);

        let access_control = AccessControl::new(&e);
        access_control.require_role(&RolesDataKey::Manager);

        // If a new fee basis points is provided, set the new vault fee
        if let Some(fee_bps) = new_fee_bps {
            set_vault_fee(&e, &fee_bps);
        }

        // Get the current vault fee
        let current_vault_fee = get_vault_fee(&e);

        // Get all assets and their strategies
        let assets = get_assets(&e)?;
        let mut reports: Vec<Report> = Vec::new(&e);

        // Loop through each asset and its strategies to lock the fees
        for asset in assets.iter() {
            for strategy in asset.strategies.iter() {
                let mut report = get_report(&e, &strategy.address);
                if report.gains_or_losses > 0 {
                    report.lock_fee(current_vault_fee)?;
                    set_report(&e, &strategy.address, &report);
                }
                reports.push_back(report);
            }
        }

        Ok(reports)
    }

    /// Releases locked fees for a specific strategy.
    ///
    /// # Arguments
    /// * `e` - The environment reference.
    /// * `strategy` - The address of the strategy for which to release fees.
    /// * `amount` - The amount of fees to release.
    ///
    /// # Returns
    /// * `Result<Report, ContractError>` - A report of the released fees or a `ContractError` if the operation fails.
    fn release_fees(e: Env, strategy: Address, amount: i128) -> Result<Report, ContractError> {
        extend_instance_ttl(&e);

        let access_control = AccessControl::new(&e);
        access_control.require_role(&RolesDataKey::Manager);

        let mut report = get_report(&e, &strategy);

        report.release_fee(&e, amount)?;
        set_report(&e, &strategy, &report);
        Ok(report)
    }

    /// Distributes the locked fees for all assets and their strategies.
    ///
    /// This function iterates through each asset and its strategies, calculating the fees to be distributed
    /// to the vault fee receiver and the DeFindex protocol fee receiver based on their respective fee rates.
    /// It ensures proper authorization and validation checks before proceeding with the distribution.
    ///
    /// # Arguments
    /// * `e` - The environment reference.
    /// * `caller` - The address initiating the fee distribution.
    ///
    /// # Returns
    /// * `Result<Vec<(Address, i128)>, ContractError>` - A vector of tuples with asset addresses and the total distributed fee amounts.
    fn distribute_fees(e: Env, caller: Address) -> Result<Vec<(Address, i128)>, ContractError> {
        extend_instance_ttl(&e);

        let access_control = AccessControl::new(&e);
        access_control.require_any_role(
            &[RolesDataKey::Manager, RolesDataKey::VaultFeeReceiver],
            &caller,
        );

        // Get all assets and their strategies
        let assets = get_assets(&e)?;

        let mut distributed_fees: Vec<(Address, i128)> = Vec::new(&e);

        // Loop through each asset and its strategies to lock the fees
        for asset in assets.iter() {
            let mut total_fees_distributed: i128 = 0;

            for strategy in asset.strategies.iter() {
                total_fees_distributed =
                total_fees_distributed.checked_add(
                    report::distribute_strategy_fees(&e, &strategy.address, &access_control)?)
                    .unwrap();
            }

            if total_fees_distributed > 0 {
                distributed_fees.push_back((asset.address.clone(), total_fees_distributed));
            }
        }

        events::emit_fees_distributed_event(&e, distributed_fees.clone());

        Ok(distributed_fees)
    }
}<|MERGE_RESOLUTION|>--- conflicted
+++ resolved
@@ -41,11 +41,7 @@
 };
 use token::{internal_burn, write_metadata};
 use utils::{
-<<<<<<< HEAD
     calculate_asset_amounts_per_vault_shares, check_initialized, check_min_amount, validate_amount, validate_assets
-=======
-    calculate_asset_amounts_per_vault_shares, check_min_amount, check_nonnegative_amount
->>>>>>> f1eeeeda
 };
 
 use common::{models::AssetStrategySet, utils::StringExtensions};
@@ -301,12 +297,8 @@
     /// - `ContractError::WrongAmountsLength`: If there is a mismatch in asset allocation data.
     fn withdraw(e: Env, withdraw_shares: i128, from: Address) -> Result<Vec<i128>, ContractError> {
         extend_instance_ttl(&e);
-<<<<<<< HEAD
         check_initialized(&e)?;
         validate_amount(withdraw_shares)?;
-=======
-        check_nonnegative_amount(withdraw_shares)?;
->>>>>>> f1eeeeda
         from.require_auth();
 
         check_min_amount(withdraw_shares, MIN_WITHDRAW_AMOUNT)?;
