--- conflicted
+++ resolved
@@ -2,11 +2,7 @@
 use deposit::{generate_and_execute_investments, process_deposit};
 use soroban_sdk::{
     contract, contractimpl, panic_with_error,
-<<<<<<< HEAD
     token::TokenClient,
-=======
-    token::{TokenClient},
->>>>>>> 3e78334e
     Address, Env, Map, String, Vec,
 };
 use soroban_token_sdk::metadata::TokenMetadata;
