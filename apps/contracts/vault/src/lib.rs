--- conflicted
+++ resolved
@@ -845,9 +845,10 @@
             match instruction {
                 Instruction::Unwind(strategy_address, amount) => {
                     let asset_address = get_strategy_asset(&e, &strategy_address)?;
-<<<<<<< HEAD
                     let strategy_invested_funds = fetch_strategy_invested_funds(&e, &strategy_address, true)?;
-                                        
+                    if amount <= 0 {
+                        panic_with_error!(&e, ContractError::AmountNotAllowed);
+                    }
                     if amount > strategy_invested_funds {
                         return Err(ContractError::UnwindMoreThanAvailable);
                     } else {
@@ -864,22 +865,6 @@
                         let call_params = vec![&e, (strategy_address.clone(), amount, e.current_contract_address())];
                         events::emit_rebalance_unwind_event(&e, call_params, report);
                     }
-=======
-                    if amount <= 0 {
-                        panic_with_error!(&e, ContractError::AmountNotAllowed);
-                    }
-                    let report = unwind_from_strategy(
-                        &e,
-                        &strategy_address,
-                        &amount,
-                        &e.current_contract_address(),
-                    )?;
-                    let call_params = vec![&e, (strategy_address.clone(), amount, e.current_contract_address())];
-                    let strategy_invested_funds = fetch_strategy_invested_funds(&e, &strategy_address, false)?;
-                    report::update_report_and_lock_fees(&e, &strategy_address, strategy_invested_funds)?;
-                    report::distribute_strategy_fees(&e, &strategy_address, &access_control, &asset_address.address)?;
-                    events::emit_rebalance_unwind_event(&e, call_params, report);
->>>>>>> 98093ce9
                 }
                 Instruction::Invest(strategy_address, amount) => {
                     let asset_address = get_strategy_asset(&e, &strategy_address)?;
