--- conflicted
+++ resolved
@@ -356,40 +356,11 @@
                         &from,
                         &requested_withdrawal_amount,
                     );
-<<<<<<< HEAD
-                }
-                let mut cumulative_amount_for_asset = idle_funds;
-                let remaining_amount_to_unwind =
-                    requested_withdrawal_amount.checked_sub(idle_funds).unwrap();
-                    
-                for (i, strategy_allocation) in
-                    asset.strategy_allocations.iter().enumerate()
-                {
-                    let strategy_amount_to_unwind: i128 =
-                        if i == asset.strategy_allocations.len().checked_sub(1).unwrap_or(0) as usize {
-                            requested_withdrawal_amount
-                                .checked_sub(cumulative_amount_for_asset)
-                                .unwrap()
-                        } else {
-                            remaining_amount_to_unwind
-                                .checked_mul(strategy_allocation.amount)
-                                .and_then(|result| result.checked_div(asset.invested_amount))
-                                .unwrap_or(0)
-                        };
-
-                    if strategy_amount_to_unwind > 0 {
-                        // When doing unwind, the token in being transfered directly to the user
-                        unwind_from_strategy(
-                            &e,
-                            &strategy_allocation.strategy_address,
-                            &strategy_amount_to_unwind,
-=======
                     withdrawn_amounts.push_back(requested_withdrawal_amount);
                 } else {
                     if idle_funds != 0 {
                         TokenClient::new(&e, asset_address).transfer(
                             &e.current_contract_address(),
->>>>>>> 81da9af6
                             &from,
                             &idle_funds,
                         );
