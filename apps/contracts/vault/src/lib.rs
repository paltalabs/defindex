--- conflicted
+++ resolved
@@ -1,16 +1,8 @@
 #![no_std]
-<<<<<<< HEAD
 use constants::MIN_WITHDRAW_AMOUNT;
-use report::{distribute_strategy_fees, Report};
-use soroban_sdk::{
-    contract, contractimpl, panic_with_error, token::TokenClient, Address, Env, Map, String, Vec
-=======
-use constants::{MAX_BPS, MIN_WITHDRAW_AMOUNT};
-use events::{emit_rebalance_invest_event, emit_rebalance_swap_exact_in_event, emit_rebalance_swap_exact_out_event, emit_rebalance_unwind_event};
 use report::Report;
 use soroban_sdk::{IntoVal,
     contract, contractimpl, panic_with_error, token::TokenClient, vec, Address, Env, Map, String, Val, Vec
->>>>>>> 5d2d35d1
 };
 use soroban_token_sdk::metadata::TokenMetadata;
 
@@ -386,7 +378,7 @@
         // This ensures that the vault has this strategy in its list of assets
         let strategy = get_strategy_struct(&strategy_address, &asset)?;
 
-        let distribution_result = distribute_strategy_fees(&e, &strategy.address, &access_control)?;
+        let distribution_result = report::distribute_strategy_fees(&e, &strategy.address, &access_control)?;
         if distribution_result > 0 {
             let mut distributed_fees: Vec<(Address, i128)> = Vec::new(&e);
             distributed_fees.push_back((asset.address.clone(), distribution_result));
@@ -810,7 +802,7 @@
                         &e.current_contract_address(),
                     )?;
                     let call_params = vec![&e, (strategy_address, amount, e.current_contract_address())];
-                    emit_rebalance_unwind_event(&e, call_params, report);
+                    events::emit_rebalance_unwind_event(&e, call_params, report);
                 }
                 Instruction::Invest(strategy_address, amount) => {
                     let asset_address = get_strategy_asset(&e, &strategy_address)?;
@@ -822,7 +814,7 @@
                             amount: amount.clone(),
                         })],
                     };
-                    emit_rebalance_invest_event(&e, vec![&e, call_params], report);
+                    events::emit_rebalance_invest_event(&e, vec![&e, call_params], report);
                 }
                 Instruction::SwapExactIn(
                     token_in,
@@ -847,7 +839,7 @@
                         e.current_contract_address().to_val(),
                         deadline.into_val(&e),
                     ];
-                    emit_rebalance_swap_exact_in_event(&e, swap_args);
+                    events::emit_rebalance_swap_exact_in_event(&e, swap_args);
                 }
                 Instruction::SwapExactOut(
                     token_in,
@@ -872,7 +864,7 @@
                         e.current_contract_address().to_val(),
                         deadline.into_val(&e),
                     ];
-                    emit_rebalance_swap_exact_out_event(&e, swap_args);
+                    events::emit_rebalance_swap_exact_out_event(&e, swap_args);
                 } // Zapper instruction is omitted for now
                   // Instruction::Zapper(instructions) => {
                   //     // TODO: Implement Zapper instructions
@@ -978,7 +970,7 @@
             let mut total_fees_distributed: i128 = 0;
 
             for strategy in asset.strategies.iter() {
-                total_fees_distributed += distribute_strategy_fees(&e, &strategy.address, &access_control)?;
+                total_fees_distributed += report::distribute_strategy_fees(&e, &strategy.address, &access_control)?;
             }
 
             if total_fees_distributed > 0 {
