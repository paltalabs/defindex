--- conflicted
+++ resolved
@@ -31,15 +31,12 @@
 use interface::{AdminInterfaceTrait, VaultManagementTrait, VaultTrait};
 use investment::check_and_execute_investments;
 use models::{
-<<<<<<< HEAD
-    ActionType, AssetInvestmentAllocation, AssetStrategySet, Instruction, OptionalSwapDetailsExactIn, OptionalSwapDetailsExactOut
-=======
-    ActionType, Instruction, AssetInvestmentAllocation, OptionalSwapDetailsExactIn,
+    ActionType, AssetInvestmentAllocation, Instruction, OptionalSwapDetailsExactIn,
     OptionalSwapDetailsExactOut,
->>>>>>> 47dd2050
 };
 use storage::{
-    extend_instance_ttl, get_assets, get_vault_fee, set_asset, set_defindex_protocol_fee_receiver, set_factory, set_total_assets, set_vault_fee
+    extend_instance_ttl, get_assets, get_vault_fee, set_asset, set_defindex_protocol_fee_receiver,
+    set_factory, set_total_assets, set_vault_fee,
 };
 use strategies::{
     get_asset_allocation_from_address, get_strategy_asset, get_strategy_client,
@@ -48,12 +45,12 @@
 };
 use token::{internal_burn, write_metadata, VaultToken};
 use utils::{
-    calculate_asset_amounts_for_dftokens,
-    calculate_withdrawal_amounts, check_initialized, check_nonnegative_amount,
+    calculate_asset_amounts_for_dftokens, calculate_withdrawal_amounts, check_initialized,
+    check_nonnegative_amount,
 };
 
+use common::models::AssetStrategySet;
 use defindex_strategy_core::DeFindexStrategyClient;
-use common::models::AssetStrategySet;
 
 static MINIMUM_LIQUIDITY: i128 = 1000;
 
@@ -127,7 +124,7 @@
         if total_assets == 0 {
             panic_with_error!(&e, ContractError::NoAssetAllocation);
         }
-        
+
         set_total_assets(&e, total_assets as u32);
         for (i, asset) in assets.iter().enumerate() {
             // for every asset, we need to check that the list of strategies indeed support this asset
@@ -169,8 +166,8 @@
     /// Handles user deposits into the DeFindex Vault.
     ///
     /// This function processes a deposit by transferring each specified asset amount from the user's address to
-    /// the vault, allocating assets according to the vault's defined strategy ratios, and minting dfTokens that 
-    /// represent the user's proportional share in the vault. The `amounts_desired` and `amounts_min` vectors should 
+    /// the vault, allocating assets according to the vault's defined strategy ratios, and minting dfTokens that
+    /// represent the user's proportional share in the vault. The `amounts_desired` and `amounts_min` vectors should
     /// align with the vault's asset order to ensure correct allocation.
     ///
     /// # Parameters
@@ -209,11 +206,12 @@
 
         // Collect Fees
         // If this was not done before, last_fee_assesment will set to be current timestamp and this will return without action
-        collect_fees(&e)?; 
+        collect_fees(&e)?;
 
         let assets = get_assets(&e);
 
-        let (amounts, shares_to_mint) = process_deposit(&e, &assets, &amounts_desired, &amounts_min, &from)?;
+        let (amounts, shares_to_mint) =
+            process_deposit(&e, &assets, &amounts_desired, &amounts_min, &from)?;
         events::emit_deposit_event(&e, from, amounts.clone(), shares_to_mint.clone());
 
         if invest {
@@ -237,11 +235,7 @@
     ///
     /// # Returns:
     /// * `Result<(), ContractError>` - Ok if successful, otherwise returns a ContractError.
-    fn withdraw(
-        e: Env, 
-        shares_amount: i128, 
-        from: Address) -> Result<Vec<i128>, ContractError> {
-
+    fn withdraw(e: Env, shares_amount: i128, from: Address) -> Result<Vec<i128>, ContractError> {
         extend_instance_ttl(&e);
         check_initialized(&e)?;
         check_nonnegative_amount(shares_amount)?;
@@ -249,7 +243,7 @@
 
         // fees assesment
         collect_fees(&e)?;
-    
+
         // Check if the user has enough dfTokens. // TODO, we can move this error into the internal_burn function
         let df_user_balance = VaultToken::balance(e.clone(), from.clone());
         if df_user_balance < shares_amount {
@@ -259,7 +253,6 @@
             // result.push_back(shares_amount);
             // return Ok(result);
 
-            
             return Err(ContractError::InsufficientBalance);
         }
 
@@ -324,7 +317,7 @@
         }
 
         events::emit_withdraw_event(&e, from, shares_amount, amounts_withdrawn.clone());
-    
+
         Ok(amounts_withdrawn)
     }
 
@@ -620,7 +613,7 @@
     ///
     /// # Arguments
     /// * `e` - The current environment reference.
-    /// * `asset_investments` - A vector of optional `AssetInvestmentAllocation` structures, where each element 
+    /// * `asset_investments` - A vector of optional `AssetInvestmentAllocation` structures, where each element
     ///   represents an allocation for a specific asset. The vector must match the number of vault assets in length.
     ///
     /// # Returns
@@ -643,8 +636,8 @@
     /// # Security
     /// - Only addresses with the `Manager` role can call this function, ensuring restricted access to managing investments.
     fn invest(
-        e: Env, 
-        asset_investments: Vec<Option<AssetInvestmentAllocation>>
+        e: Env,
+        asset_investments: Vec<Option<AssetInvestmentAllocation>>,
     ) -> Result<(), ContractError> {
         extend_instance_ttl(&e);
         check_initialized(&e)?;
@@ -654,7 +647,7 @@
         access_control.require_role(&RolesDataKey::Manager);
 
         let assets = get_assets(&e);
-        
+
         // Ensure the length of `asset_investments` matches the number of vault assets
         if asset_investments.len() != assets.len() {
             panic_with_error!(&e, ContractError::WrongInvestmentLength);
@@ -662,11 +655,9 @@
 
         // Check and execute investments for each asset allocation
         check_and_execute_investments(e, assets, asset_investments)?;
-    
+
         Ok(())
     }
-
-
 
     /// Rebalances the vault by executing a series of instructions.
     ///
@@ -698,8 +689,7 @@
                 ActionType::Invest => match (&instruction.strategy, &instruction.amount) {
                     (Some(strategy_address), Some(amount)) => {
                         let asset_address = get_strategy_asset(&e, strategy_address)?;
-                        invest_in_strategy(
-                            &e, &asset_address.address, strategy_address, amount)?;
+                        invest_in_strategy(&e, &asset_address.address, strategy_address, amount)?;
                     }
                     _ => return Err(ContractError::MissingInstructionData),
                 },
