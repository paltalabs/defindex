--- conflicted
+++ resolved
@@ -305,23 +305,22 @@
 
         check_min_amount(withdraw_shares, MIN_WITHDRAW_AMOUNT)?;
 
-<<<<<<< HEAD
+        // Fetches the total managed funds for all assets, including idle and invested funds (net of locked fees).
+        // Setting the flag to `true` ensures that strategy reports are updated and new fees are locked during the process.
+        let total_managed_funds = fetch_total_managed_funds(&e, true)?;
+        
+        //Validate min_amounts_out length
         if min_amounts_out.len() != total_managed_funds.len() {
             panic_with_error!(&e, ContractError::WrongAmountsLength);
         }
+        //Validate min_amounts_out values
         for amount in min_amounts_out.iter() {
             if amount < 0 {
                 panic_with_error!(&e, ContractError::AmountNotAllowed);
             }
         }
-
-=======
-        // Fetches the total managed funds for all assets, including idle and invested funds (net of locked fees).
-        // Setting the flag to `true` ensures that strategy reports are updated and new fees are locked during the process.
-        let total_managed_funds = fetch_total_managed_funds(&e, true)?;
         
         // Calculate the withdrawal amounts for each asset based on the share amounts
->>>>>>> ae5e04da
         let asset_withdrawal_amounts =
             calculate_asset_amounts_per_vault_shares(&e, withdraw_shares, &total_managed_funds)?;
 
