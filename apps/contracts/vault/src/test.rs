--- conflicted
+++ resolved
@@ -151,12 +151,9 @@
     rebalance_manager: Address,
     strategy_client_token_0: HodlStrategyClient<'a>,
     strategy_client_token_1: HodlStrategyClient<'a>,
-<<<<<<< HEAD
+    strategy_client_token_2: HodlStrategyClient<'a>,
     fixed_strategy_client_token_0: FixedStrategyClient<'a>,
     fixed_strategy_client_token_1: FixedStrategyClient<'a>,
-=======
-    strategy_client_token_2: HodlStrategyClient<'a>,
->>>>>>> 542f4d8f
     soroswap_router: SoroswapRouterClient<'a>,
     // soroswap_factory: SoroswapFactoryClient<'a>,
     // soroswap_pair: Address,
@@ -213,17 +210,11 @@
         env.budget().reset_unlimited();
         let strategy_client_token_0 = create_hodl_strategy(&env, &token_0.address.clone());
         let strategy_client_token_1 = create_hodl_strategy(&env, &token_1.address.clone());
-
-<<<<<<< HEAD
+        let strategy_client_token_2 = create_hodl_strategy(&env, &token_2.address);
+
         let fixed_strategy_client_token_0 = create_fixed_strategy(&env, &token_0.address.clone());
         let fixed_strategy_client_token_1 = create_fixed_strategy(&env, &token_1.address.clone());
         env.budget().reset_unlimited();
-=======
-        let strategy_client_token_0 = create_hodl_strategy(&env, &token_0.address);
-        let strategy_client_token_1 = create_hodl_strategy(&env, &token_1.address);
-        let strategy_client_token_2 = create_hodl_strategy(&env, &token_2.address);
-
->>>>>>> 542f4d8f
         // Soroswap Setup
         let soroswap_admin = Address::generate(&env);
 
@@ -333,12 +324,9 @@
             rebalance_manager,
             strategy_client_token_0,
             strategy_client_token_1,
-<<<<<<< HEAD
+            strategy_client_token_2,
             fixed_strategy_client_token_0,
             fixed_strategy_client_token_1,
-=======
-            strategy_client_token_2,
->>>>>>> 542f4d8f
             soroswap_router,
         }
     }
