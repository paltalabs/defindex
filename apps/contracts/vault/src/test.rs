#![cfg(test)]
extern crate std;
use soroban_sdk::{
    testutils::{Address as _, Ledger, LedgerInfo, MockAuth, MockAuthInvoke}, token::{StellarAssetClient as SorobanTokenAdminClient, TokenClient as SorobanTokenClient}, vec as sorobanvec, Address, Env, IntoVal, Map, String, Val, Vec
};
use std::vec;
use crate::utils::DAY_IN_LEDGERS;

use soroswap_setup::{
    create_soroswap_factory, create_soroswap_pool, create_soroswap_router, SoroswapRouterClient,
};

// DeFindex Hodl Strategy Contract
pub mod hodl_strategy {
    soroban_sdk::contractimport!(
        file = "../target/wasm32-unknown-unknown/release/hodl_strategy.optimized.wasm"
    );
    pub type HodlStrategyClient<'a> = Client<'a>;
}
use hodl_strategy::HodlStrategyClient;

pub fn create_hodl_strategy<'a>(e: &Env, asset: &Address) -> HodlStrategyClient<'a> {
    let init_args: Vec<Val> = sorobanvec![e];
    let args = (asset, init_args);
    HodlStrategyClient::new(e, &e.register(hodl_strategy::WASM, args))
}
pub mod fixed_strategy {
    soroban_sdk::contractimport!(
        file = "../target/wasm32-unknown-unknown/release/fixed_apr_strategy.optimized.wasm"
    );
    pub type FixedStrategyClient<'a> = Client<'a>;
}
use fixed_strategy::FixedStrategyClient;

pub fn create_fixed_strategy<'a>(e: &Env, asset: &Address) -> FixedStrategyClient<'a> {
    let apr_bps = 1000u32;
    let init_args: Vec<Val> = sorobanvec![e, apr_bps.into_val(e)];
    let args = (asset, init_args);
    FixedStrategyClient::new(e, &e.register(fixed_strategy::WASM, args))
}
<<<<<<< HEAD

=======
>>>>>>> fe6ef6ae

// DeFindex Vault Contract
pub mod defindex_vault {
    soroban_sdk::contractimport!(
        file = "../target/wasm32-unknown-unknown/release/defindex_vault.optimized.wasm"
    );
    pub type DeFindexVaultClient<'a> = Client<'a>;
}
use defindex_vault::{AssetStrategySet, DeFindexVaultClient, Strategy};

pub fn create_defindex_vault<'a>(
    e: &Env,
    assets: Vec<AssetStrategySet>,
    roles: Map<u32, Address>,
    vault_fee: u32,
    defindex_protocol_receiver: Address,
    defindex_protocol_rate: u32,
    factory: Address,
    soroswap_router: Address,
    name_symbol: Map<String, String>,
    upgradable: bool,
) -> DeFindexVaultClient<'a> {
    let args = (
        assets,
        roles,
        vault_fee,
        defindex_protocol_receiver,
        defindex_protocol_rate,
        factory,
        soroswap_router,
        name_symbol,
        upgradable
    );
    let address = &e.register(defindex_vault::WASM, args);
    let client = DeFindexVaultClient::new(e, address);
    client
}

// Create Test Token
pub(crate) fn create_token_contract<'a>(e: &Env, admin: &Address) -> SorobanTokenClient<'a> {
    SorobanTokenClient::new(
        e,
        &e.register_stellar_asset_contract_v2(admin.clone())
            .address(),
    )
}

pub(crate) fn get_token_admin_client<'a>(
    e: &Env,
    address: &Address,
) -> SorobanTokenAdminClient<'a> {
    SorobanTokenAdminClient::new(e, address)
}

pub(crate) fn create_strategy_params_token_0(test: &DeFindexVaultTest) -> Vec<Strategy> {
    sorobanvec![
        &test.env,
        Strategy {
            name: String::from_str(&test.env, "Strategy 1"),
            address: test.strategy_client_token_0.address.clone(),
            paused: false,
        }
    ]
}

pub(crate) fn create_strategy_params_token_1(test: &DeFindexVaultTest) -> Vec<Strategy> {
    sorobanvec![
        &test.env,
        Strategy {
            name: String::from_str(&test.env, "Strategy 1"),
            address: test.strategy_client_token_1.address.clone(),
            paused: false,
        }
    ]
}
pub(crate) fn create_fixed_strategy_params_token_0(test: &DeFindexVaultTest) -> Vec<Strategy> {
    sorobanvec![
        &test.env,
        Strategy {
            name: String::from_str(&test.env, "Fixed strategy 1"),
            address: test.fixed_strategy_client_token_0.address.clone(),
            paused: false,
        }
    ]
}

pub fn mock_mint(
    env: &Env,
    token_admin_client: &SorobanTokenAdminClient,
    token_admin: &Address,
    to: &Address,
    amount: &i128,
) {
    token_admin_client
        .mock_auths(&[MockAuth {
            address: &token_admin,
            invoke: &MockAuthInvoke {
                contract: &token_admin_client.address.clone(),
                fn_name: "mint",
                args: sorobanvec![&env, to.into_val(env), amount.into_val(env)],
                sub_invokes: &[],
            },
        }])
        .mint(&to, &amount);
}

pub trait EnvTestUtils {
    /// Jump the env by the given amount of ledgers. Assumes 5 seconds per ledger.
    fn _jump(&self, ledgers: u32);
    /// Jump the env by the given amount of seconds. Incremends the sequence by 1.
    fn jump_time(&self, seconds: u64);
    /// Set the ledger to the default LedgerInfo
    ///
    /// Time -> 1441065600 (Sept 1st, 2015 12:00:00 AM UTC)
    /// Sequence -> 100
    fn set_default_info(&self);
}

impl EnvTestUtils for Env {
    fn _jump(&self, ledgers: u32) {
        self.ledger().set(LedgerInfo {
            timestamp: self.ledger().timestamp().saturating_add(ledgers as u64 * 5),
            protocol_version: 22,
            sequence_number: self.ledger().sequence().saturating_add(ledgers),
            network_id: Default::default(),
            base_reserve: 10,
            min_temp_entry_ttl: 30 * DAY_IN_LEDGERS,
            min_persistent_entry_ttl: 30 * DAY_IN_LEDGERS,
            max_entry_ttl: 365 * DAY_IN_LEDGERS,
        });
    }
    fn jump_time(&self, seconds: u64) {
        self.ledger().set(LedgerInfo {
            timestamp: self.ledger().timestamp().saturating_add(seconds),
            protocol_version: 22,
            sequence_number: self.ledger().sequence().saturating_add(1),
            network_id: Default::default(),
            base_reserve: 10,
            min_temp_entry_ttl: 30 * DAY_IN_LEDGERS,
            min_persistent_entry_ttl: 30 * DAY_IN_LEDGERS,
            max_entry_ttl: 365 * DAY_IN_LEDGERS,
        });
    }
    
    fn set_default_info(&self) {
        self.ledger().set(LedgerInfo {
            timestamp: 1441065600, // Sept 1st, 2015 12:00:00 AM UTC
            protocol_version: 22,
            sequence_number: 100,
            network_id: Default::default(),
            base_reserve: 10,
            min_temp_entry_ttl: 30 * DAY_IN_LEDGERS,
            min_persistent_entry_ttl: 30 * DAY_IN_LEDGERS,
            max_entry_ttl: 365 * DAY_IN_LEDGERS,
        });
    }
}


pub struct DeFindexVaultTest<'a> {
    env: Env,
    defindex_factory: Address,
    token_0_admin_client: SorobanTokenAdminClient<'a>,
    token_0: SorobanTokenClient<'a>,
    token_1_admin_client: SorobanTokenAdminClient<'a>,
    token_1: SorobanTokenClient<'a>,
    token_2_admin_client: SorobanTokenAdminClient<'a>,
    token_2: SorobanTokenClient<'a>,
    emergency_manager: Address,
    vault_fee_receiver: Address,
    defindex_protocol_receiver: Address,
    manager: Address,
    rebalance_manager: Address,
    strategy_client_token_0: HodlStrategyClient<'a>,
    strategy_client_token_1: HodlStrategyClient<'a>,
    strategy_client_token_2: HodlStrategyClient<'a>,
    fixed_strategy_client_token_0: FixedStrategyClient<'a>,
<<<<<<< HEAD
=======
    fixed_strategy_client_token_1: FixedStrategyClient<'a>,
>>>>>>> fe6ef6ae
    soroswap_router: SoroswapRouterClient<'a>,
    // soroswap_factory: SoroswapFactoryClient<'a>,
    // soroswap_pair: Address,
}

impl<'a> DeFindexVaultTest<'a> {
    fn setup() -> Self {
        let env = Env::default();
        // env.mock_all_auths();
        env.set_default_info();
        // Mockup, should be the factory contract
        let defindex_factory = Address::generate(&env);
        env.budget().reset_unlimited();
        let emergency_manager = Address::generate(&env);
        let vault_fee_receiver = Address::generate(&env);
        let defindex_protocol_receiver = Address::generate(&env);
        let manager = Address::generate(&env);
        let rebalance_manager = Address::generate(&env);

        let token_0_admin = Address::generate(&env);
        let token_0 = create_token_contract(&env, &token_0_admin);

        let token_1_admin = Address::generate(&env);
        let token_1 = create_token_contract(&env, &token_1_admin);

        let token_2_admin = Address::generate(&env);
        let token_2 = create_token_contract(&env, &token_2_admin);

        let token_0_admin_client = get_token_admin_client(&env, &token_0.address.clone());
        let token_1_admin_client = get_token_admin_client(&env, &token_1.address.clone());
        let token_2_admin_client = get_token_admin_client(&env, &token_2.address.clone());

        // token_1_admin_client.mint(to, amount);
        env.budget().reset_unlimited();
        let strategy_client_token_0 = create_hodl_strategy(&env, &token_0.address.clone());
        let strategy_client_token_1 = create_hodl_strategy(&env, &token_1.address.clone());
        let strategy_client_token_2 = create_hodl_strategy(&env, &token_2.address);

<<<<<<< HEAD
        let fixed_strategy_client_token_0 = create_fixed_strategy(&env, &token_0.address);
=======
        let fixed_strategy_client_token_0 = create_fixed_strategy(&env, &token_0.address.clone());
        let fixed_strategy_client_token_1 = create_fixed_strategy(&env, &token_1.address.clone());
        env.budget().reset_unlimited();
>>>>>>> fe6ef6ae
        // Soroswap Setup
        let soroswap_admin = Address::generate(&env);

        let amount_0: i128 = 3_000_000_000_000_000_000;
        let amount_1: i128 = 12_000_000_000_000_000_000;
        let amount_2: i128 = 9_000_000_000_000_000_000;
        
        mock_mint(
            &env,
            &token_0_admin_client,
            &token_0_admin,
            &soroswap_admin,
            &amount_0,
        );
        mock_mint(
            &env,
            &token_1_admin_client,
            &token_1_admin,
            &soroswap_admin,
            &amount_1,
        );
        let soroswap_factory = create_soroswap_factory(&env, &soroswap_admin);
        let soroswap_router = create_soroswap_router(&env, &soroswap_factory.address);

        env.budget().reset_unlimited();

        create_soroswap_pool(
            &env,
            &soroswap_router,
            &soroswap_admin,
            &token_0.address,
            &token_1.address,
            &amount_0,
            &amount_1,
        );

        env.budget().reset_unlimited();

        mock_mint(
            &env,
            &token_1_admin_client,
            &token_1_admin,
            &soroswap_admin,
            &amount_1,
        );
        mock_mint(
            &env,
            &token_2_admin_client,
            &token_2_admin,
            &soroswap_admin,
            &amount_2,
        );

        create_soroswap_pool(
            &env,
            &soroswap_router,
            &soroswap_admin,
            &token_1.address,
            &token_2.address,
            &amount_1,
            &amount_2,
        ); 

        env.budget().reset_unlimited();

        mock_mint(
            &env,
            &token_0_admin_client,
            &token_0_admin,
            &soroswap_admin,
            &amount_0,
        );
        mock_mint(
            &env,
            &token_2_admin_client,
            &token_2_admin,
            &soroswap_admin,
            &amount_2,
        );

        create_soroswap_pool(
            &env,
            &soroswap_router,
            &soroswap_admin,
            &token_0.address,
            &token_2.address,
            &amount_0,
            &amount_2,
        );
        // let soroswap_pair = soroswap_factory.get_pair(&token_0.address, &token_1.address);

        env.budget().reset_unlimited();

        DeFindexVaultTest {
            env,
            defindex_factory,
            token_0_admin_client,
            token_0,
            token_1_admin_client,
            token_1,
            token_2_admin_client,
            token_2,
            emergency_manager,
            vault_fee_receiver,
            defindex_protocol_receiver,
            manager,
            rebalance_manager,
            strategy_client_token_0,
            strategy_client_token_1,
            strategy_client_token_2,
            fixed_strategy_client_token_0,
<<<<<<< HEAD
=======
            fixed_strategy_client_token_1,
>>>>>>> fe6ef6ae
            soroswap_router,
        }
    }

    pub(crate) fn generate_random_users(e: &Env, users_count: u32) -> vec::Vec<Address> {
        let mut users = vec![];
        for _c in 0..users_count {
            users.push(Address::generate(e));
        }
        users
    }
}

mod soroswap_setup;
mod vault;<|MERGE_RESOLUTION|>--- conflicted
+++ resolved
@@ -38,10 +38,6 @@
     let args = (asset, init_args);
     FixedStrategyClient::new(e, &e.register(fixed_strategy::WASM, args))
 }
-<<<<<<< HEAD
-
-=======
->>>>>>> fe6ef6ae
 
 // DeFindex Vault Contract
 pub mod defindex_vault {
@@ -219,10 +215,7 @@
     strategy_client_token_1: HodlStrategyClient<'a>,
     strategy_client_token_2: HodlStrategyClient<'a>,
     fixed_strategy_client_token_0: FixedStrategyClient<'a>,
-<<<<<<< HEAD
-=======
     fixed_strategy_client_token_1: FixedStrategyClient<'a>,
->>>>>>> fe6ef6ae
     soroswap_router: SoroswapRouterClient<'a>,
     // soroswap_factory: SoroswapFactoryClient<'a>,
     // soroswap_pair: Address,
@@ -261,13 +254,9 @@
         let strategy_client_token_1 = create_hodl_strategy(&env, &token_1.address.clone());
         let strategy_client_token_2 = create_hodl_strategy(&env, &token_2.address);
 
-<<<<<<< HEAD
-        let fixed_strategy_client_token_0 = create_fixed_strategy(&env, &token_0.address);
-=======
         let fixed_strategy_client_token_0 = create_fixed_strategy(&env, &token_0.address.clone());
         let fixed_strategy_client_token_1 = create_fixed_strategy(&env, &token_1.address.clone());
         env.budget().reset_unlimited();
->>>>>>> fe6ef6ae
         // Soroswap Setup
         let soroswap_admin = Address::generate(&env);
 
@@ -379,10 +368,7 @@
             strategy_client_token_1,
             strategy_client_token_2,
             fixed_strategy_client_token_0,
-<<<<<<< HEAD
-=======
             fixed_strategy_client_token_1,
->>>>>>> fe6ef6ae
             soroswap_router,
         }
     }
