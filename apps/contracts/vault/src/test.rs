#![cfg(test)]
extern crate std;
use soroban_sdk::token::{
    StellarAssetClient as SorobanTokenAdminClient, TokenClient as SorobanTokenClient,
};
use soroban_sdk::{testutils::Address as _, vec as sorobanvec, Address, Env, String, Vec};
use std::vec;

// DeFindex Hodl Strategy Contract
pub mod hodl_strategy {
    soroban_sdk::contractimport!(
        file = "../target/wasm32-unknown-unknown/release/hodl_strategy.optimized.wasm"
    );
    pub type HodlStrategyClient<'a> = Client<'a>;
}
use hodl_strategy::HodlStrategyClient;

fn create_hodl_strategy<'a>(e: &Env, asset: &Address) -> HodlStrategyClient<'a> {
    let contract_address = &e.register_contract_wasm(None, hodl_strategy::WASM);
    let hodl_strategy = HodlStrategyClient::new(e, contract_address);
    hodl_strategy.initialize(&asset, &sorobanvec![&e]);
    hodl_strategy
}

// DeFindex Vault Contract
pub mod defindex_vault {
    soroban_sdk::contractimport!(
        file = "../target/wasm32-unknown-unknown/release/defindex_vault.optimized.wasm"
    );
    pub type DeFindexVaultClient<'a> = Client<'a>;
}
use defindex_vault::{DeFindexVaultClient, Strategy};

fn create_defindex_vault<'a>(e: &Env) -> DeFindexVaultClient<'a> {
    let address = &e.register_contract_wasm(None, defindex_vault::WASM);
    let client = DeFindexVaultClient::new(e, address);
    client
}

// DeFindex Factory Contract
// pub mod defindex_factory {
//     soroban_sdk::contractimport!(file = "../target/wasm32-unknown-unknown/release/defindex_factory.optimized.wasm");
//     pub type DeFindexFactoryClient<'a> = Client<'a>;
// }
// use defindex_factory::DeFindexFactoryClient;

// fn create_defindex_factory<'a>(
//     e: & Env
// ) -> DeFindexFactoryClient<'a> {
//     let address = &e.register_contract_wasm(None, defindex_factory::WASM);
//     let client = DeFindexFactoryClient::new(e, address);
//     client
// }

// Create Test Token
pub(crate) fn create_token_contract<'a>(e: &Env, admin: &Address) -> SorobanTokenClient<'a> {
    SorobanTokenClient::new(
        e,
        &e.register_stellar_asset_contract_v2(admin.clone())
            .address(),
    )
}

pub(crate) fn get_token_admin_client<'a>(
    e: &Env,
    address: &Address,
) -> SorobanTokenAdminClient<'a> {
    SorobanTokenAdminClient::new(e, address)
}

pub(crate) fn create_strategy_params_token0(test: &DeFindexVaultTest) -> Vec<Strategy> {
    sorobanvec![
        &test.env,
        Strategy {
            name: String::from_str(&test.env, "Strategy 1"),
            address: test.strategy_client_token0.address.clone(),
            paused: false,
        }
    ]
}

pub(crate) fn create_strategy_params_token1(test: &DeFindexVaultTest) -> Vec<Strategy> {
    sorobanvec![
        &test.env,
        Strategy {
            name: String::from_str(&test.env, "Strategy 1"),
            address: test.strategy_client_token1.address.clone(),
            paused: false,
        }
    ]
}

pub struct DeFindexVaultTest<'a> {
    env: Env,
    defindex_factory: Address,
    defindex_contract: DeFindexVaultClient<'a>,
    token0_admin_client: SorobanTokenAdminClient<'a>,
    token0: SorobanTokenClient<'a>,
    token0_admin: Address,
    token1_admin_client: SorobanTokenAdminClient<'a>,
    token1: SorobanTokenClient<'a>,
    token1_admin: Address,
    emergency_manager: Address,
    vault_fee_receiver: Address,
    defindex_protocol_receiver: Address,
    manager: Address,
    strategy_client_token0: HodlStrategyClient<'a>,
    strategy_client_token1: HodlStrategyClient<'a>,
}

impl<'a> DeFindexVaultTest<'a> {
    fn setup() -> Self {
        let env = Env::default();
        // env.mock_all_auths();

        // Mockup, should be the factory contract
        let defindex_factory = Address::generate(&env);

        let defindex_contract = create_defindex_vault(&env);

        let emergency_manager = Address::generate(&env);
        let vault_fee_receiver = Address::generate(&env);
        let defindex_protocol_receiver = Address::generate(&env);
        let manager = Address::generate(&env);

        let token0_admin = Address::generate(&env);
        let token0 = create_token_contract(&env, &token0_admin);

        let token1_admin = Address::generate(&env);
        let token1 = create_token_contract(&env, &token1_admin);

        let token0_admin_client = get_token_admin_client(&env, &token0.address.clone());
        let token1_admin_client = get_token_admin_client(&env, &token1.address.clone());

        // token1_admin_client.mint(to, amount);

        let strategy_client_token0 = create_hodl_strategy(&env, &token0.address);
        let strategy_client_token1 = create_hodl_strategy(&env, &token1.address);

        env.budget().reset_unlimited();
        
        DeFindexVaultTest {
            env,
            defindex_factory,
            defindex_contract,
            token0_admin_client,
            token0,
            token0_admin,
            token1_admin_client,
            token1,
            token1_admin,
            emergency_manager,
            vault_fee_receiver,
            defindex_protocol_receiver,
            manager,
            strategy_client_token0,
            strategy_client_token1,
        }
    }

    pub(crate) fn generate_random_users(e: &Env, users_count: u32) -> vec::Vec<Address> {
        let mut users = vec![];
        for _c in 0..users_count {
            users.push(Address::generate(e));
        }
        users
    }
}

<<<<<<< HEAD
mod initialize;
mod deposit;
mod admin;
mod withdraw;
mod emergency_withdraw;
mod rebalance;
mod fees;
mod get_asset_amounts_per_shares;
mod invest;
mod deposit_and_invest;
=======
mod vault;
>>>>>>> 5f8c51f9
<|MERGE_RESOLUTION|>--- conflicted
+++ resolved
@@ -167,17 +167,4 @@
     }
 }
 
-<<<<<<< HEAD
-mod initialize;
-mod deposit;
-mod admin;
-mod withdraw;
-mod emergency_withdraw;
-mod rebalance;
-mod fees;
-mod get_asset_amounts_per_shares;
-mod invest;
-mod deposit_and_invest;
-=======
-mod vault;
->>>>>>> 5f8c51f9
+mod vault;