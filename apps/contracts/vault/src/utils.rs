use soroban_sdk::{panic_with_error, Env, Vec};

use crate::{
    //access::{AccessControl, AccessControlTrait, RolesDataKey},
    models::CurrentAssetInvestmentAllocation,
    token::VaultToken,
    ContractError,
};

<<<<<<< HEAD
pub fn check_initialized(e: &Env) -> Result<(), ContractError> {
    //TODO: Should also check if adapters/strategies have been set
    let access_control = AccessControl::new(&e);
    if access_control.has_role(&RolesDataKey::Manager) {
        Ok(())
    } else {
        panic_with_error!(&e, ContractError::NotInitialized);
    }
=======
pub const DAY_IN_LEDGERS: u32 = 17280;

pub fn bump_instance(e: &Env) {
    let max_ttl = e.storage().max_ttl();
    let new_ttl = max_ttl.checked_sub(DAY_IN_LEDGERS).unwrap_or_else(|| panic_with_error!(e, ContractError::Underflow));
    e.storage().instance().extend_ttl(new_ttl, max_ttl);
>>>>>>> f1eeeeda
}

pub fn check_nonnegative_amount(amount: i128) -> Result<(), ContractError> {
    if amount < 0 {
        Err(ContractError::NegativeNotAllowed)
    } else {
        Ok(())
    }
}

pub fn check_min_amount(amount: i128, min_amount: i128) -> Result<(), ContractError> {
    if amount < min_amount {
        Err(ContractError::InsufficientAmount)
    } else {
        Ok(())
    }
}

// /// From an amount, calculates how much to withdraw from each strategy;
// /// returns a map of strategy address to token amount
// pub fn calculate_withdrawal_amounts(
//     e: &Env,
//     amount: i128,
//     asset: AssetStrategySet,
// ) -> Map<Address, i128> {
//     let mut withdrawal_amounts = Map::<Address, i128>::new(e);

//     let (total_invested_in_strategies, _) = fetch_invested_funds_for_asset(&e, &asset);

//     for strategy in asset.strategies.iter() {
//         // TODO: if strategy is paused but still holds assets on it shouldnt we withdraw them?
//         if strategy.paused {
//             continue;
//         }

//         let strategy_invested_funds = fetch_strategy_invested_funds(e, &strategy.address);

//         let strategy_share_of_withdrawal =
//             (amount * strategy_invested_funds) / total_invested_in_strategies;

//         withdrawal_amounts.set(strategy.address.clone(), strategy_share_of_withdrawal);
//     }

//     withdrawal_amounts
// }

/// Calculates the corresponding amounts of each asset per given number of vault shares.
/// This function takes the number of vault shares (`shares_amount`) and computes how much of each asset in the vault
/// corresponds to those shares, based on the total managed funds and the total supply of vault shares.
///
/// # Arguments
/// * `env` - Reference to the current environment.
/// * `shares_amount` - The number of vault shares for which the equivalent asset amounts are being calculated.
/// * `total_managed_funds` - A vector of `CurrentAssetInvestmentAllocation` representing the current managed funds for each asset.
///
/// # Returns
/// * `Vec<i128>` - A vector of amounts corresponding to each asset, proportional to the `shares_amount`.
///
/// # Errors
/// * Returns `ContractError::ArithmeticError` if there are any issues with multiplication or division,
///   such as overflow or division by zero.
/// * Returns `ContractError::AmountOverTotalSupply` if the `shares_amount` exceeds the total supply of vault shares.
pub fn calculate_asset_amounts_per_vault_shares(
    env: &Env,
    shares_amount: i128,
    total_managed_funds: &Vec<CurrentAssetInvestmentAllocation>,
) -> Result<Vec<i128>, ContractError> {
    let mut asset_amounts = Vec::new(env);

    // Fetch the total supply of vault shares
    let total_shares_supply = VaultToken::total_supply(env.clone());

    // Check if the requested shares amount exceeds the total supply
    if shares_amount > total_shares_supply {
        return Err(ContractError::AmountOverTotalSupply);
    }

    // Iterate over each asset in the total managed funds and calculate the proportional amount
    for asset_allocation in total_managed_funds.iter() {
        // Calculate the proportional asset amount for the given number of shares
        let asset_amount = if total_shares_supply != 0 {
            asset_allocation
                .total_amount
                .checked_mul(shares_amount)
                .ok_or(ContractError::ArithmeticError)?
                .checked_div(total_shares_supply)
                .ok_or(ContractError::ArithmeticError)?
        } else {
            return Err(ContractError::AmountOverTotalSupply);
        };

        // Append the calculated asset amount to the vector
        asset_amounts.push_back(asset_amount);
    }

    Ok(asset_amounts)
}

// pub fn calculate_dftokens_from_asset_amounts(
//     env: &Env,
//     asset_amounts: Map<Address, i128>, // The input asset amounts
//     total_managed_funds: Map<Address, i128>, // The total managed funds for each asset
// ) -> Result<i128, ContractError> {
//     let total_supply = VaultToken::total_supply(env.clone()); // Total dfToken supply

//     // Initialize the minimum dfTokens corresponding to each asset
//     let mut min_df_tokens: Option<i128> = None;

//     // Iterate over each asset in the input map
//     for (asset_address, input_amount) in asset_amounts.iter() {
//         // Get the total managed amount for this asset
//         let managed_amount = total_managed_funds.get(asset_address.clone()).unwrap_or(0);

//         // Ensure the managed amount is not zero to prevent division by zero
//         if managed_amount == 0 {
//             return Err(ContractError::InsufficientManagedFunds);
//         }

//         // Calculate the dfTokens corresponding to this asset's amount
//         let df_tokens_for_asset = (input_amount * total_supply) / managed_amount;

//         // If this is the first asset or if the calculated df_tokens_for_asset is smaller, update the minimum df_tokens
//         if let Some(current_min_df_tokens) = min_df_tokens {
//             min_df_tokens = Some(current_min_df_tokens.min(df_tokens_for_asset));
//         } else {
//             min_df_tokens = Some(df_tokens_for_asset);
//         }
//     }

//     // Return the minimum dfTokens across all assets
//     min_df_tokens.ok_or(ContractError::NoAssetsProvided)
// }

pub fn calculate_optimal_amounts_and_shares_with_enforced_asset(
    e: &Env,
    total_managed_funds: &Vec<CurrentAssetInvestmentAllocation>,
    amounts_desired: &Vec<i128>,
    enforced_asset_index: u32,
) -> (Vec<i128>, i128) {
    // Reserve (total managed funds) of the enforced asset
    let reserve_target = total_managed_funds
        .get(enforced_asset_index)
        .unwrap_or_else(|| panic_with_error!(e, ContractError::WrongAmountsLength))
        .total_amount;

    // If reserve target is zero, we cannot calculate the optimal amounts
    if reserve_target == 0 {
        panic_with_error!(e, ContractError::InsufficientManagedFunds);
    }

    let amount_desired_target = amounts_desired
        .get(enforced_asset_index)
        .unwrap_or_else(|| panic_with_error!(e, ContractError::WrongAmountsLength));

    let mut optimal_amounts = Vec::new(e);

    for (i, asset_allocation) in total_managed_funds.iter().enumerate() {
        if i == enforced_asset_index as usize {
            // Use the full desired amount for the enforced asset
            optimal_amounts.push_back(amount_desired_target);
        } else {
            // Calculate the proportional allocation for non-enforced assets
            let reserve = asset_allocation.total_amount;
            let amount = reserve
                .checked_mul(amount_desired_target)
                .unwrap_or_else(|| panic_with_error!(e, ContractError::ArithmeticError))
                .checked_div(reserve_target)
                .unwrap_or_else(|| panic_with_error!(e, ContractError::ArithmeticError));
            optimal_amounts.push_back(amount);
        }
    }

    // Calculate shares to mint = (total_supply * amount_desired_target) / reserve_target
    let shares_to_mint = VaultToken::total_supply(e.clone())
        .checked_mul(amount_desired_target)
        .unwrap_or_else(|| panic_with_error!(e, ContractError::ArithmeticError))
        .checked_div(reserve_target)
        .unwrap_or_else(|| panic_with_error!(e, ContractError::ArithmeticError));

    (optimal_amounts, shares_to_mint)
}

pub fn calculate_deposit_amounts_and_shares_to_mint(
    e: &Env,
    total_managed_funds: &Vec<CurrentAssetInvestmentAllocation>,
    amounts_desired: &Vec<i128>,
    amounts_min: &Vec<i128>,
) -> Result<(Vec<i128>, i128), ContractError> {
    for i in 0..total_managed_funds.len() {
        // Calculate the optimal amounts and shares to mint for the enforced asset
        let (optimal_amounts, shares_to_mint) =
            calculate_optimal_amounts_and_shares_with_enforced_asset(
                e,
                total_managed_funds,
                amounts_desired,
                i,
            );

        let mut should_skip = false;

        for j in i + 1..total_managed_funds.len() {
            let desired_amount = amounts_desired
                .get(j)
                .ok_or(ContractError::WrongAmountsLength)?;
            let min_amount = amounts_min
                .get(j)
                .ok_or(ContractError::WrongAmountsLength)?;
            let optimal_amount = optimal_amounts
                .get(j)
                .ok_or(ContractError::WrongAmountsLength)?;

            if optimal_amount <= desired_amount {
                if optimal_amount < min_amount {
                    return Err(ContractError::InsufficientAmount);
                }
            } else {
                should_skip = true;

                // If all assets have been analyzed and no valid solution is found, return an error
                if i == total_managed_funds.len().checked_sub(1).ok_or(ContractError::Underflow)? {
                    return Err(ContractError::NoOptimalAmounts);
                }
                break;
            }
        }

        if !should_skip {
            return Ok((optimal_amounts, shares_to_mint));
        }
    }

    Err(ContractError::NoOptimalAmounts)
}<|MERGE_RESOLUTION|>--- conflicted
+++ resolved
@@ -7,23 +7,6 @@
     ContractError,
 };
 
-<<<<<<< HEAD
-pub fn check_initialized(e: &Env) -> Result<(), ContractError> {
-    //TODO: Should also check if adapters/strategies have been set
-    let access_control = AccessControl::new(&e);
-    if access_control.has_role(&RolesDataKey::Manager) {
-        Ok(())
-    } else {
-        panic_with_error!(&e, ContractError::NotInitialized);
-    }
-=======
-pub const DAY_IN_LEDGERS: u32 = 17280;
-
-pub fn bump_instance(e: &Env) {
-    let max_ttl = e.storage().max_ttl();
-    let new_ttl = max_ttl.checked_sub(DAY_IN_LEDGERS).unwrap_or_else(|| panic_with_error!(e, ContractError::Underflow));
-    e.storage().instance().extend_ttl(new_ttl, max_ttl);
->>>>>>> f1eeeeda
 }
 
 pub fn check_nonnegative_amount(amount: i128) -> Result<(), ContractError> {
