--- conflicted
+++ resolved
@@ -16,25 +16,9 @@
     e.storage().instance().extend_ttl(new_ttl, max_ttl);
 }
 
-<<<<<<< HEAD
-pub fn check_initialized(e: &Env) -> Result<(), ContractError> {
-    //TODO: Should also check if adapters/strategies have been set
-    let access_control = AccessControl::new(&e);
-    if access_control.has_role(&RolesDataKey::Manager) {
-        Ok(())
-    } else {
-        panic_with_error!(&e, ContractError::NotInitialized);
-    }
-}
-
 pub fn validate_amount(amount: i128) -> Result<(), ContractError> {
     if amount <= 0 {
         Err(ContractError::AmountNotAllowed)
-=======
-pub fn check_nonnegative_amount(amount: i128) -> Result<(), ContractError> {
-    if amount < 0 {
-        Err(ContractError::NegativeNotAllowed)
->>>>>>> f1eeeeda
     } else {
         Ok(())
     }
