use soroban_sdk::{vec as sorobanvec, String, Vec};

use crate::test::{
    create_defindex_vault, create_strategy_params_token0, create_strategy_params_token1, defindex_vault::AssetStrategySet, DeFindexVaultTest
};


#[test]
fn get_roles() {
    let test = DeFindexVaultTest::setup();
    let strategy_params_token0 = create_strategy_params_token0(&test);
    let strategy_params_token1 = create_strategy_params_token1(&test);
    let assets: Vec<AssetStrategySet> = sorobanvec![
        &test.env,
        AssetStrategySet {
            address: test.token0.address.clone(),
            strategies: strategy_params_token0.clone()
        },
        AssetStrategySet {
            address: test.token1.address.clone(),
            strategies: strategy_params_token1.clone()
        }
    ];

    let defindex_contract = create_defindex_vault(
        &test.env,
        assets,
        test.manager.clone(),
        test.emergency_manager.clone(),
        test.vault_fee_receiver.clone(),
        2000u32,
        test.defindex_protocol_receiver.clone(),
        test.defindex_factory.clone(),
        String::from_str(&test.env, "dfToken"),
        String::from_str(&test.env, "DFT"),
    );

    let manager_role = defindex_contract.get_manager();
    let fee_receiver_role = defindex_contract.get_fee_receiver();
    let emergency_manager_role = defindex_contract.get_emergency_manager();

    assert_eq!(manager_role, test.manager);
    assert_eq!(fee_receiver_role, test.vault_fee_receiver);
    assert_eq!(emergency_manager_role, test.emergency_manager);
}


// Test that if strategy does support other asset we get an error when initializing
#[test]
#[should_panic(expected = "HostError: Error(Context, InvalidAction)")]
fn deploy_unsupported_strategy() {
    let test = DeFindexVaultTest::setup();
    let strategy_params_token0 = create_strategy_params_token0(&test);

    let assets: Vec<AssetStrategySet> = sorobanvec![
        &test.env,
        AssetStrategySet {
            address: test.token0.address.clone(),
            strategies: strategy_params_token0.clone()
        },
        AssetStrategySet {
            address: test.token1.address.clone(),
            strategies: strategy_params_token0.clone() // Here Strategy 0 supports token0
        }
    ];

    create_defindex_vault(
        &test.env,
        assets,
        test.manager.clone(),
        test.emergency_manager.clone(),
        test.vault_fee_receiver.clone(),
        2000u32,
        test.defindex_protocol_receiver.clone(),
        test.defindex_factory.clone(),
        String::from_str(&test.env, "dfToken"),
        String::from_str(&test.env, "DFT"),
    );
}

// test that if we try to initialize with an empty asset allocation fails
#[test]
#[should_panic(expected = "HostError: Error(Context, InvalidAction)")]
fn initialize_with_empty_asset_allocation() {
    let test = DeFindexVaultTest::setup();
    // let strategy_params_token0 = create_strategy_params_token0(&test);

    let assets: Vec<AssetStrategySet> = sorobanvec![&test.env];

    create_defindex_vault(
        &test.env,
        assets,
        test.manager.clone(),
        test.emergency_manager.clone(),
        test.vault_fee_receiver.clone(),
        2000u32,
        test.defindex_protocol_receiver.clone(),
        test.defindex_factory.clone(),
        String::from_str(&test.env, "dfToken"),
        String::from_str(&test.env, "DFT"),
    );
<<<<<<< HEAD
=======

    assert_eq!(
        result_second_init,
        Err(Ok(ContractError::AlreadyInitialized))
    );
}


#[test]
fn emergency_withdraw_not_yet_initialized() {
    let test = DeFindexVaultTest::setup();
    let users = DeFindexVaultTest::generate_random_users(&test.env, 1);

    let strategy_params_token1 = create_strategy_params_token1(&test);

    let result = test
        .defindex_contract
        .try_emergency_withdraw(&strategy_params_token1.first().unwrap().address, &users[0]);
    assert_eq!(result, Err(Ok(ContractError::NotInitialized)));
}

// test initialzie with one asset and several strategies for the same asset
#[test]
fn with_one_asset_and_several_strategies() {
    todo!();
>>>>>>> 3e78334e
}<|MERGE_RESOLUTION|>--- conflicted
+++ resolved
@@ -99,32 +99,10 @@
         String::from_str(&test.env, "dfToken"),
         String::from_str(&test.env, "DFT"),
     );
-<<<<<<< HEAD
-=======
-
-    assert_eq!(
-        result_second_init,
-        Err(Ok(ContractError::AlreadyInitialized))
-    );
-}
-
-
-#[test]
-fn emergency_withdraw_not_yet_initialized() {
-    let test = DeFindexVaultTest::setup();
-    let users = DeFindexVaultTest::generate_random_users(&test.env, 1);
-
-    let strategy_params_token1 = create_strategy_params_token1(&test);
-
-    let result = test
-        .defindex_contract
-        .try_emergency_withdraw(&strategy_params_token1.first().unwrap().address, &users[0]);
-    assert_eq!(result, Err(Ok(ContractError::NotInitialized)));
 }
 
 // test initialzie with one asset and several strategies for the same asset
 #[test]
 fn with_one_asset_and_several_strategies() {
     todo!();
->>>>>>> 3e78334e
 }