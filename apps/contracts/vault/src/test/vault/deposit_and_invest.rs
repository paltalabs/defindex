use soroban_sdk::{vec as sorobanvec, String, Vec, Map, vec};

use crate::test::defindex_vault::{
    AssetInvestmentAllocation, AssetStrategySet, CurrentAssetInvestmentAllocation, Strategy, StrategyAllocation
};
use crate::test::{
    create_defindex_vault, create_strategy_params_token0, create_strategy_params_token1, create_hodl_strategy, DeFindexVaultTest
};
// with no previous investment, there should not be any investment
#[test]
fn one_asset_no_previous_investment() {
    let test = DeFindexVaultTest::setup();
    test.env.mock_all_auths();
    let strategy_params_token0 = create_strategy_params_token0(&test);

    // initialize with 1 assets
    let assets: Vec<AssetStrategySet> = sorobanvec![
        &test.env,
        AssetStrategySet {
            address: test.token0.address.clone(),
            strategies: strategy_params_token0.clone()
        }
    ];

    let defindex_contract = create_defindex_vault(
        &test.env,
        assets,
        test.manager.clone(),
        test.emergency_manager.clone(),
        test.vault_fee_receiver.clone(),
        2000u32,
        test.defindex_protocol_receiver.clone(),
        test.defindex_factory.clone(),
        String::from_str(&test.env, "dfToken"),
        String::from_str(&test.env, "DFT"),
    );
    let amount = 123456789i128;

    let users = DeFindexVaultTest::generate_random_users(&test.env, 1);

    // Balances before deposit
    test.token0_admin_client.mint(&users[0], &amount);
    let user_balance = test.token0.balance(&users[0]);
    assert_eq!(user_balance, amount);

    let df_balance = defindex_contract.balance(&users[0]);
    assert_eq!(df_balance, 0i128);

    // deposit AND INVEST
    defindex_contract.deposit(
        &sorobanvec![&test.env, amount],
        &sorobanvec![&test.env, amount],
        &users[0],
        &true,
    );

    // however because there was no previous investment, all the amount should be in idle funds

    // check balances after deposit
    let df_balance = defindex_contract.balance(&users[0]);
    assert_eq!(df_balance, amount - 1000);
    
    let user_balance = test.token0.balance(&users[0]);
    assert_eq!(user_balance, 0i128);

    // all in idle funds
    let vault_balance = test.token0.balance(&defindex_contract.address);
    assert_eq!(vault_balance, amount);

    // check total managed funds
    let mut total_managed_funds_expected = Map::new(&test.env);
    let strategy_investments_expected_token_0 = sorobanvec![&test.env, StrategyAllocation {
        strategy_address: test.strategy_client_token0.address.clone(),
        amount: 0, // all in idle funds
    }];
    
    total_managed_funds_expected.set(test.token0.address.clone(),
    CurrentAssetInvestmentAllocation {
        asset: test.token0.address.clone(),
        total_amount: amount,
        idle_amount: amount,
        invested_amount: 0,
        strategy_allocations: strategy_investments_expected_token_0,
    });

    let total_managed_funds = defindex_contract.fetch_total_managed_funds();
    assert_eq!(total_managed_funds, total_managed_funds_expected);
    
    
    // check current idle funds, 
    let mut expected_idle_map = Map::new(&test.env);
    expected_idle_map.set(test.token0.address.clone(), amount);
    let current_idle_funds = defindex_contract.fetch_current_idle_funds();
    assert_eq!(current_idle_funds, expected_idle_map);
    
    let mut expected_invested_map = Map::new(&test.env);
    expected_invested_map.set(test.token0.address.clone(), 0);
    let current_invested_funds = defindex_contract.fetch_current_invested_funds();
    assert_eq!(current_invested_funds, expected_invested_map);

    // Now user deposits for the second time
    let amount2 = 987654321i128;
    test.token0_admin_client.mint(&users[0], &amount2);
    let user_balance = test.token0.balance(&users[0]);
    assert_eq!(user_balance, amount2);

    // deposit AND INVEST
    defindex_contract.deposit(
        &sorobanvec![&test.env, amount2],
        &sorobanvec![&test.env, amount2],
        &users[0],
        &true,
    );

    
    // check balances after deposit
    let df_balance = defindex_contract.balance(&users[0]);
    assert_eq!(df_balance, amount + amount2 - 1000);
    
    let user_balance = test.token0.balance(&users[0]);
    assert_eq!(user_balance, 0i128);
    
    let vault_balance = test.token0.balance(&defindex_contract.address);
    assert_eq!(vault_balance, amount + amount2);
    
    // check that fetch_total_managed_funds returns correct amount
    let mut total_managed_funds_expected = Map::new(&test.env);
    let strategy_investments_expected_token_0 = sorobanvec![&test.env, StrategyAllocation {
        strategy_address: test.strategy_client_token0.address.clone(),
        amount: 0,
    }];

    total_managed_funds_expected.set(test.token0.address.clone(),
    CurrentAssetInvestmentAllocation {
        asset: test.token0.address.clone(),
        total_amount: amount + amount2,
        idle_amount: amount + amount2,
        invested_amount: 0,
        strategy_allocations: strategy_investments_expected_token_0,
    });

    let total_managed_funds = defindex_contract.fetch_total_managed_funds();
    assert_eq!(total_managed_funds, total_managed_funds_expected);
    
    // check current idle funds
    let mut expected_idle_map = Map::new(&test.env);
    expected_idle_map.set(test.token0.address.clone(), amount + amount2);
    let current_idle_funds = defindex_contract.fetch_current_idle_funds();
    assert_eq!(current_idle_funds, expected_idle_map);
    
    // check that current invested funds is now 0, funds still in idle funds
    let mut expected_invested_map = Map::new(&test.env);
    expected_invested_map.set(test.token0.address.clone(), 0);
    let current_invested_funds = defindex_contract.fetch_current_invested_funds();
    assert_eq!(current_invested_funds, expected_invested_map);
}

#[test]
fn one_asset_previous_investment_success() {
    let test = DeFindexVaultTest::setup();
    test.env.mock_all_auths();
    let strategy_params_token0 = create_strategy_params_token0(&test);

    // initialize with 1 assets
    let assets: Vec<AssetStrategySet> = sorobanvec![
        &test.env,
        AssetStrategySet {
            address: test.token0.address.clone(),
            strategies: strategy_params_token0.clone()
        }
    ];

    let defindex_contract = create_defindex_vault(
        &test.env,
        assets,
        test.manager.clone(),
        test.emergency_manager.clone(),
        test.vault_fee_receiver.clone(),
        2000u32,
        test.defindex_protocol_receiver.clone(),
        test.defindex_factory.clone(),
        String::from_str(&test.env, "dfToken"),
        String::from_str(&test.env, "DFT"),
    );

    let amount = 123456789i128;

    let users = DeFindexVaultTest::generate_random_users(&test.env, 1);

    // Balances before deposit
    test.token0_admin_client.mint(&users[0], &amount);
    let user_balance = test.token0.balance(&users[0]);
    assert_eq!(user_balance, amount);

    let df_balance = defindex_contract.balance(&users[0]);
    assert_eq!(df_balance, 0i128);

    // deposit
    defindex_contract.deposit(
        &sorobanvec![&test.env, amount],
        &sorobanvec![&test.env, amount],
        &users[0],
        &false,
    );

    // all in idle funds
    let vault_balance = test.token0.balance(&defindex_contract.address);
    assert_eq!(vault_balance, amount);

    let mut total_managed_funds_expected = Map::new(&test.env);
    let strategy_investments_expected_token_0 = sorobanvec![&test.env, StrategyAllocation {
        strategy_address: test.strategy_client_token0.address.clone(),
        amount: 0, // everything has been invested
    }];
    
    total_managed_funds_expected.set(test.token0.address.clone(),
    CurrentAssetInvestmentAllocation {
        asset: test.token0.address.clone(),
        total_amount: amount,
        idle_amount: amount,
        invested_amount: 0,
        strategy_allocations: strategy_investments_expected_token_0,
    });
    
    let total_managed_funds = defindex_contract.fetch_total_managed_funds();
    assert_eq!(total_managed_funds, total_managed_funds_expected);
    
    let amount_to_invest =100000000i128;

    // GENERATE INVESTMENT
    let asset_investments = vec![
        &test.env,
        Some(AssetInvestmentAllocation {
        asset: test.token0.address.clone(),
        strategy_allocations: vec![
            &test.env,
            Some(StrategyAllocation {
            strategy_address: test.strategy_client_token0.address.clone(),
            amount: amount_to_invest,
            }),
        ],
    })];

    defindex_contract.invest(
        &asset_investments,
    );

    // Now we should have:
    let mut total_managed_funds_expected = Map::new(&test.env);
    let strategy_investments_expected_token_0 = sorobanvec![&test.env, StrategyAllocation {
        strategy_address: test.strategy_client_token0.address.clone(),
        amount: amount_to_invest, // everything has been invested
    }];
    
    total_managed_funds_expected.set(test.token0.address.clone(),
    CurrentAssetInvestmentAllocation {
        asset: test.token0.address.clone(),
        total_amount: amount,
        idle_amount: amount -amount_to_invest,
        invested_amount: amount_to_invest,
        strategy_allocations: strategy_investments_expected_token_0,
    });
    
    let total_managed_funds = defindex_contract.fetch_total_managed_funds();
    assert_eq!(total_managed_funds, total_managed_funds_expected);

    
    // check current idle funds, 
    let mut expected_idle_map = Map::new(&test.env);
    expected_idle_map.set(test.token0.address.clone(), amount -amount_to_invest);
    let current_idle_funds = defindex_contract.fetch_current_idle_funds();
    assert_eq!(current_idle_funds, expected_idle_map);
    
    // check that current invested funds is now 0, funds still in idle funds
    //map shuould be map
    let mut expected_invested_map = Map::new(&test.env);
    expected_invested_map.set(test.token0.address.clone(), amount_to_invest);
    let current_invested_funds = defindex_contract.fetch_current_invested_funds();
    assert_eq!(current_invested_funds, expected_invested_map);

    // DEPOSIT AND INVEST
    let amount2 = 987654321i128;
    test.token0_admin_client.mint(&users[0], &amount2);
    let user_balance = test.token0.balance(&users[0]);
    assert_eq!(user_balance, amount2);

    // deposit AND INVEST
    defindex_contract.deposit(
        &sorobanvec![&test.env, amount2],
        &sorobanvec![&test.env, amount2],
        &users[0],
        &true,
    );

    // because there was already some strategy allocation, all of the amount2 should be invested
    
    // check balances after deposit
    let df_balance = defindex_contract.balance(&users[0]);
    assert_eq!(df_balance, amount + amount2 - 1000);
    
    let user_balance = test.token0.balance(&users[0]);
    assert_eq!(user_balance, 0i128);
    
    // check that the assets are not in the vault
    let vault_balance = test.token0.balance(&defindex_contract.address);
    assert_eq!(vault_balance, amount - amount_to_invest);
    
    // check that fetch_total_managed_funds returns correct amount
    let mut total_managed_funds_expected = Map::new(&test.env);
    let strategy_investments_expected_token_0 = sorobanvec![&test.env, StrategyAllocation {
        strategy_address: test.strategy_client_token0.address.clone(),
        amount: amount_to_invest + amount2, // everything has been invested
    }];

    total_managed_funds_expected.set(test.token0.address.clone(),
    CurrentAssetInvestmentAllocation {
        asset: test.token0.address.clone(),
        total_amount: amount + amount2,
        idle_amount: amount - amount_to_invest,
        invested_amount: amount_to_invest + amount2,
        strategy_allocations: strategy_investments_expected_token_0,
    });

    let total_managed_funds = defindex_contract.fetch_total_managed_funds();
    assert_eq!(total_managed_funds, total_managed_funds_expected);
    
    // check current idle funds
    let mut expected_idle_map = Map::new(&test.env);
    expected_idle_map.set(test.token0.address.clone(), amount - amount_to_invest);
    let current_idle_funds = defindex_contract.fetch_current_idle_funds();
    assert_eq!(current_idle_funds, expected_idle_map);
    
    // check that current invested funds
    let mut expected_invested_map = Map::new(&test.env);
    expected_invested_map.set(test.token0.address.clone(), amount_to_invest + amount2);
    let current_invested_funds = defindex_contract.fetch_current_invested_funds();
    assert_eq!(current_invested_funds, expected_invested_map);
}

#[test]
fn several_assets_no_previous_investment() {
    let test = DeFindexVaultTest::setup();
    test.env.mock_all_auths();
    let strategy_params_token0 = create_strategy_params_token0(&test);
    let strategy_params_token1 = create_strategy_params_token1(&test);

    // initialize with 2 assets
    let assets: Vec<AssetStrategySet> = sorobanvec![
        &test.env,
        AssetStrategySet {
            address: test.token0.address.clone(),
            strategies: strategy_params_token0.clone()
        },
        AssetStrategySet {
            address: test.token1.address.clone(),
            strategies: strategy_params_token1.clone()
        }
    ];

    let defindex_contract = create_defindex_vault(
        &test.env,
        assets,
        test.manager.clone(),
        test.emergency_manager.clone(),
        test.vault_fee_receiver.clone(),
        2000u32,
        test.defindex_protocol_receiver.clone(),
        test.defindex_factory.clone(),
        String::from_str(&test.env, "dfToken"),
        String::from_str(&test.env, "DFT"),
    );
    let amount0 = 123456789i128;
    let amount1 = 987654321i128;

    let users = DeFindexVaultTest::generate_random_users(&test.env, 2);

    // Balances before deposit
    test.token0_admin_client.mint(&users[0], &amount0);
    test.token1_admin_client.mint(&users[0], &amount1);
    let user_balance0 = test.token0.balance(&users[0]);
    assert_eq!(user_balance0, amount0);
    let user_balance1 = test.token1.balance(&users[0]);
    assert_eq!(user_balance1, amount1);

    let df_balance = defindex_contract.balance(&users[0]);
    assert_eq!(df_balance, 0i128);

    // deposit // however wih no previous investment yet
    let deposit_result=defindex_contract.deposit(
        &sorobanvec![&test.env, amount0, amount1],
        &sorobanvec![&test.env, amount0, amount1],
        &users[0],
        &true,
    );

    // check deposit result
    assert_eq!(deposit_result, (sorobanvec![&test.env, amount0, amount1], amount0 + amount1));

    // check balances after deposit
    let df_balance = defindex_contract.balance(&users[0]);
    // For first deposit, a minimum amount LIQUIDITY OF 1000 is being locked in the contract
    assert_eq!(df_balance, amount0 + amount1 - 1000);

    // check that the vault holds 1000 shares
    let vault_df_shares = defindex_contract.balance(&defindex_contract.address);
    assert_eq!(vault_df_shares, 1000i128);
    
    let user_balance0 = test.token0.balance(&users[0]);
    assert_eq!(user_balance0,0i128);
    let user_balance1 = test.token1.balance(&users[0]);
    assert_eq!(user_balance1,0i128);

    // all in idle funds
    let vault_balance0 = test.token0.balance(&defindex_contract.address);
    assert_eq!(vault_balance0, amount0);
    // check vault balance of asset 1
    let vault_balance1 = test.token1.balance(&defindex_contract.address);
    assert_eq!(vault_balance1,  amount1);

    // check that fetch_total_managed_funds returns correct amount
    let mut total_managed_funds_expected = Map::new(&test.env);
    let strategy_investments_expected_token_0 = sorobanvec![&test.env, StrategyAllocation {
        strategy_address: test.strategy_client_token0.address.clone(),
        amount: 0,
    }];
    let strategy_investments_expected_token_1 = sorobanvec![&test.env, StrategyAllocation {
        strategy_address: test.strategy_client_token1.address.clone(),
        amount: 0,
    }];
    total_managed_funds_expected.set(test.token0.address.clone(),
    CurrentAssetInvestmentAllocation {
        asset: test.token0.address.clone(),
        total_amount: amount0,
        idle_amount: amount0,
        invested_amount: 0,
        strategy_allocations: strategy_investments_expected_token_0,
    });
    total_managed_funds_expected.set(test.token1.address.clone(),
    CurrentAssetInvestmentAllocation {
        asset: test.token1.address.clone(),
        total_amount: amount1,
        idle_amount: amount1,
        invested_amount: 0,
        strategy_allocations: strategy_investments_expected_token_1,
    });

    let total_managed_funds = defindex_contract.fetch_total_managed_funds();
    assert_eq!(total_managed_funds, total_managed_funds_expected);
    
    // check current idle funds
    let mut expected_idle_map = Map::new(&test.env);
    expected_idle_map.set(test.token0.address.clone(), amount0);
    expected_idle_map.set(test.token1.address.clone(), amount1);
    let current_idle_funds = defindex_contract.fetch_current_idle_funds();
    assert_eq!(current_idle_funds, expected_idle_map);
    
    // check that current invested funds is now correct,
    let mut expected_invested_map = Map::new(&test.env);
    expected_invested_map.set(test.token0.address.clone(), 0);
    expected_invested_map.set(test.token1.address.clone(), 0);
    let current_invested_funds = defindex_contract.fetch_current_invested_funds();
    assert_eq!(current_invested_funds, expected_invested_map);

    // new user wants to do a deposit with more assets 0 than the proportion, but with minium amount 0
    // multiply amount0 by 2
    let amount0_new =  amount0*2 +100 ;
    let amount1_new = amount1*2;

    // mint this to user 1
    test.token0_admin_client.mint(&users[1], &amount0_new);
    test.token1_admin_client.mint(&users[1], &amount1_new);

    // check user balances
    let user_balance0 = test.token0.balance(&users[1]);
    assert_eq!(user_balance0, amount0_new);
    let user_balance1 = test.token1.balance(&users[1]);
    assert_eq!(user_balance1, amount1_new);


    // user 1 deposits
    let deposit_result=defindex_contract.deposit(
        &sorobanvec![&test.env, amount0_new, amount1_new],
        &sorobanvec![&test.env, 0i128, 0i128],
        &users[1],
        &true,
    );



    assert_eq!(deposit_result, (sorobanvec![&test.env, amount0*2, amount1*2], amount0*2 + amount1*2));


    // check balances after deposit
    let df_balance = defindex_contract.balance(&users[1]);
    assert_eq!(df_balance, 2*(amount0 + amount1));

    let user_balance0 = test.token0.balance(&users[1]);
    assert_eq!(user_balance0, amount0_new - 2*amount0);

    let user_balance1 = test.token1.balance(&users[1]);
    assert_eq!(user_balance1, amount1_new - 2*amount1);

    // check vault balance of asset 0, all in idle funds
    let vault_balance0 = test.token0.balance(&defindex_contract.address);
    assert_eq!(vault_balance0, amount0*3);
    // check vault balance of asset 1
    let vault_balance1 = test.token1.balance(&defindex_contract.address);
    assert_eq!(vault_balance1, amount1*3);

    
    // check that fetch_total_managed_funds returns correct amount
    let mut total_managed_funds_expected = Map::new(&test.env);
    let strategy_investments_expected_token_0 = sorobanvec![&test.env, StrategyAllocation {
        strategy_address: test.strategy_client_token0.address.clone(),
        amount: 0, // everything has been invested
    }];
    let strategy_investments_expected_token_1 = sorobanvec![&test.env, StrategyAllocation {
        strategy_address: test.strategy_client_token1.address.clone(),
        amount: 0, // everything has been invested
    }];
    total_managed_funds_expected.set(test.token0.address.clone(),
    CurrentAssetInvestmentAllocation {
        asset: test.token0.address.clone(),
        total_amount: amount0*3,
        idle_amount: amount0*3,
        invested_amount: 0,
        strategy_allocations: strategy_investments_expected_token_0,
    });
    total_managed_funds_expected.set(test.token1.address.clone(),
    CurrentAssetInvestmentAllocation {
        asset: test.token1.address.clone(),
        total_amount: amount1*3,
        idle_amount: amount1*3,
        invested_amount: 0,
        strategy_allocations: strategy_investments_expected_token_1,
    });
    let total_managed_funds = defindex_contract.fetch_total_managed_funds();
    assert_eq!(total_managed_funds, total_managed_funds_expected);
}

#[test]
fn several_assets_wih_previous_investment_success() {
    let test = DeFindexVaultTest::setup();
    test.env.mock_all_auths();
    let strategy_params_token0 = create_strategy_params_token0(&test);
    let strategy_params_token1 = create_strategy_params_token1(&test);

    // initialize with 2 assets
    let assets: Vec<AssetStrategySet> = sorobanvec![
        &test.env,
        AssetStrategySet {
            address: test.token0.address.clone(),
            strategies: strategy_params_token0.clone()
        },
        AssetStrategySet {
            address: test.token1.address.clone(),
            strategies: strategy_params_token1.clone()
        }
    ];
    let defindex_contract = create_defindex_vault(
        &test.env,
        assets,
        test.manager.clone(),
        test.emergency_manager.clone(),
        test.vault_fee_receiver.clone(),
        2000u32,
        test.defindex_protocol_receiver.clone(),
        test.defindex_factory.clone(),
        String::from_str(&test.env, "dfToken"),
        String::from_str(&test.env, "DFT"),
    );

    let amount0 = 123456789i128;
    let amount1 = 987654321i128;

    let users = DeFindexVaultTest::generate_random_users(&test.env, 2);

    // Balances before deposit
    test.token0_admin_client.mint(&users[0], &amount0);
    test.token1_admin_client.mint(&users[0], &amount1);
   
    // deposit with no previous investment
<<<<<<< HEAD
    let _ = defindex_contract.deposit(
=======
    defindex_contract.deposit(
>>>>>>> 0354a753
        &sorobanvec![&test.env, amount0, amount1],
        &sorobanvec![&test.env, amount0, amount1],
        &users[0],
        &true,
    );

    // GENERATE INVESTMENT 
    let amount_to_invest_0 =100000000i128;
    let amount_to_invest_1 =200000000i128;

    let asset_investments = sorobanvec![
        &test.env,
        Some(AssetInvestmentAllocation {
            asset: test.token0.address.clone(),
            strategy_allocations: vec![
                &test.env,
                Some(StrategyAllocation {
                strategy_address: test.strategy_client_token0.address.clone(),
                amount: amount_to_invest_0,
                }),
            ],
        }),
        Some(AssetInvestmentAllocation {
            asset: test.token1.address.clone(),
            strategy_allocations: vec![
                &test.env,
                Some(StrategyAllocation {
                strategy_address: test.strategy_client_token1.address.clone(),
                amount: amount_to_invest_1,
                }),
            ],
        })];

    defindex_contract.invest(
        &asset_investments,
    );

    // total managed funds
    let mut total_managed_funds_expected = Map::new(&test.env);
    let strategy_investments_expected_token_0 = sorobanvec![&test.env, StrategyAllocation {
        strategy_address: test.strategy_client_token0.address.clone(),
        amount: amount_to_invest_0, // everything has been invested
    }];
    let strategy_investments_expected_token_1 = sorobanvec![&test.env, StrategyAllocation {
        strategy_address: test.strategy_client_token1.address.clone(),
        amount: amount_to_invest_1, // everything has been invested
    }];
    total_managed_funds_expected.set(test.token0.address.clone(),
    CurrentAssetInvestmentAllocation {
        asset: test.token0.address.clone(),
        total_amount: amount0,
        idle_amount: amount0 - amount_to_invest_0,
        invested_amount: amount_to_invest_0,
        strategy_allocations: strategy_investments_expected_token_0,
    });
    total_managed_funds_expected.set(test.token1.address.clone(),
    CurrentAssetInvestmentAllocation {
        asset: test.token1.address.clone(),
        total_amount: amount1,
        idle_amount: amount1 - amount_to_invest_1,
        invested_amount: amount_to_invest_1,
        strategy_allocations: strategy_investments_expected_token_1,
    });

    let total_managed_funds = defindex_contract.fetch_total_managed_funds();
    assert_eq!(total_managed_funds, total_managed_funds_expected);


    // Now that we have previous invesment, we will do deposit and invest and this deposit should be invested directly

    // new user wants to do a deposit with more assets 0 than the proportion, but with minium amount 0
    // multiply amount0 by 2
    let amount0_new =  amount0*2 +100 ;
    let amount1_new = amount1*2;

    // mint this to user 1
    test.token0_admin_client.mint(&users[1], &amount0_new);
    test.token1_admin_client.mint(&users[1], &amount1_new);

    // check user balances
    let user_balance0 = test.token0.balance(&users[1]);
    assert_eq!(user_balance0, amount0_new);
    let user_balance1 = test.token1.balance(&users[1]);
    assert_eq!(user_balance1, amount1_new);


    // user 1 deposits
    let deposit_result=defindex_contract.deposit(
        &sorobanvec![&test.env, amount0_new, amount1_new],
        &sorobanvec![&test.env, 0i128, 0i128],
        &users[1],
        &true,
    );

    // check deposit result. Ok((amounts, shares_to_mint))
    // Vec<i128>, i128

    assert_eq!(deposit_result, (sorobanvec![&test.env, amount0*2, amount1*2], amount0*2 + amount1*2));


    // check balances after deposit
    let df_balance = defindex_contract.balance(&users[1]);
    assert_eq!(df_balance, 2*(amount0 + amount1));

    let user_balance0 = test.token0.balance(&users[1]);
    assert_eq!(user_balance0, amount0_new - 2*amount0);

    let user_balance1 = test.token1.balance(&users[1]);
    assert_eq!(user_balance1, amount1_new - 2*amount1);

    // check vault balance of asset 0
    let vault_balance0 = test.token0.balance(&defindex_contract.address);
    assert_eq!(vault_balance0, amount0 - amount_to_invest_0);
    // check vault balance of asset 1
    let vault_balance1 = test.token1.balance(&defindex_contract.address);
    assert_eq!(vault_balance1, amount1 - amount_to_invest_1);

    
    // check that fetch_total_managed_funds returns correct amount
    let mut total_managed_funds_expected = Map::new(&test.env);
    let strategy_investments_expected_token_0 = sorobanvec![&test.env, StrategyAllocation {
        strategy_address: test.strategy_client_token0.address.clone(),
        amount: amount0*2 + amount_to_invest_0, // only new deposit and invest
    }];
    let strategy_investments_expected_token_1 = sorobanvec![&test.env, StrategyAllocation {
        strategy_address: test.strategy_client_token1.address.clone(),
        amount: amount1*2 + amount_to_invest_1, // only new deposit and invest
    }];
    total_managed_funds_expected.set(test.token0.address.clone(),
    CurrentAssetInvestmentAllocation {
        asset: test.token0.address.clone(),
        total_amount: amount0*3,
        idle_amount: amount0 - amount_to_invest_0,
        invested_amount: amount0*2 + amount_to_invest_0,
        strategy_allocations: strategy_investments_expected_token_0,
    });
    total_managed_funds_expected.set(test.token1.address.clone(),
    CurrentAssetInvestmentAllocation {
        asset: test.token1.address.clone(),
        total_amount: amount1*3,
        idle_amount: amount1 - amount_to_invest_1,
        invested_amount: amount1*2 + amount_to_invest_1,
        strategy_allocations: strategy_investments_expected_token_1,
    });
    let total_managed_funds = defindex_contract.fetch_total_managed_funds();
    assert_eq!(total_managed_funds, total_managed_funds_expected);
    
    // // check current idle funds
    // let mut expected_idle_map = Map::new(&test.env);
    // expected_idle_map.set(test.token0.address.clone(), 0);
    // expected_idle_map.set(test.token1.address.clone(), 0);
    // let current_idle_funds = test.defindex_contract.fetch_current_idle_funds();
    // assert_eq!(current_idle_funds, expected_idle_map);
    
    // // check that current invested funds is now 0, funds still in idle funds
    // let mut expected_invested_map = Map::new(&test.env);
    // expected_invested_map.set(test.token0.address.clone(), 3*amount0);
    // expected_invested_map.set(test.token1.address.clone(), 3*amount1);
    // let current_invested_funds = test.defindex_contract.fetch_current_invested_funds();
    // assert_eq!(current_invested_funds, expected_invested_map);

    // // we will repeat one more time, now enforcing the first asset
    // let amount0_new =  amount0*2;
    // let amount1_new = amount1*2+100;

    // // mint this to user 1
    // test.token0_admin_client.mint(&users[1], &amount0_new);
    // test.token1_admin_client.mint(&users[1], &amount1_new);
    
    // // check user balances
    // let user_balance0 = test.token0.balance(&users[1]);
    // assert_eq!(user_balance0, 100 + amount0_new); // we still have 100 from before
    // let user_balance1 = test.token1.balance(&users[1]);
    // assert_eq!(user_balance1, amount1_new);

    // // user 1 deposits
    // let deposit_result=test.defindex_contract.deposit(
    //     &sorobanvec![&test.env, amount0_new, amount1_new],
    //     &sorobanvec![&test.env, 0i128, 0i128],
    //     &users[1],
    //     &true,
    // );

    // // check deposit result. Ok((amounts, shares_to_mint))
    // // Vec<i128>, i128
    // assert_eq!(deposit_result, (sorobanvec![&test.env, amount0*2, amount1*2], amount0*2 + amount1*2));

}

#[test] 
fn one_asset_several_strategies() {
    /*
        What happens when no previous investment has been done?
    
    */
    let test = DeFindexVaultTest::setup();
    test.env.mock_all_auths();
    let strategy_client_1 = create_hodl_strategy(&test.env, &test.token0.address.clone());
    let strategy_client_2 = create_hodl_strategy(&test.env, &test.token0.address.clone());
    let strategy_client_3 = create_hodl_strategy(&test.env, &test.token0.address.clone());
    
    let strategy_params = sorobanvec![
        &test.env, 
        Strategy {
            name: String::from_str(&test.env, "strategy1"),
            address: test.strategy_client_token0.address.clone(),
            paused: false,
        },
        Strategy {
            name: String::from_str(&test.env, "strategy2"),
            address: strategy_client_1.address.clone(),
            paused: false,
        },
        Strategy {
            name: String::from_str(&test.env, "strategy3"),
            address: strategy_client_2.address.clone(),
            paused: false,
        },
        Strategy {
            name: String::from_str(&test.env, "strategy4"),
            address: strategy_client_3.address.clone(),
            paused: false,
        },
    ];

    // initialize with 1 asset, 3 strategies
    let assets: Vec<AssetStrategySet> = sorobanvec![
        &test.env,
        AssetStrategySet {
            address: test.token0.address.clone(),
            strategies: strategy_params.clone(),
        }
    ];
    let defindex_contract = create_defindex_vault(
        &test.env,
        assets,
        test.manager.clone(),
        test.emergency_manager.clone(),
        test.vault_fee_receiver.clone(),
        2000u32,
        test.defindex_protocol_receiver.clone(),
        test.defindex_factory.clone(),
        String::from_str(&test.env, "dfToken"),
        String::from_str(&test.env, "DFT"),
    );
    let assets = defindex_contract.get_assets();
    assert_eq!(assets.len(), 1);
    let asset = assets.get(0).unwrap();
    assert_eq!(asset.strategies.len(), strategy_params.len());

    let amount0 = 10_0_000_000i128;

    let users = DeFindexVaultTest::generate_random_users(&test.env, 2);

    // Balances before deposit
    test.token0_admin_client.mint(&users[0], &amount0);
   
    let deposit_amount = 5_0_000_000i128;
    // deposit with no previous investment
    let _deposit0 = defindex_contract.deposit(
        &sorobanvec![&test.env, deposit_amount],
        &sorobanvec![&test.env, deposit_amount],
        &users[0],
        &true,
    );
    let invested_funds = defindex_contract.fetch_current_invested_funds().get(test.token0.address.clone()).unwrap();
    let idle_funds = defindex_contract.fetch_current_idle_funds().get(test.token0.address.clone()).unwrap();

    assert_eq!(invested_funds, 0i128);
    assert_eq!(idle_funds, deposit_amount);

  
    // Invest
    let amount_to_invest = 1_0_000_000i128;
    let asset_investments = vec![
        &test.env,
        Some(AssetInvestmentAllocation {
        asset: test.token0.address.clone(),
        strategy_allocations: vec![
            &test.env,
            Some(StrategyAllocation {
            strategy_address: test.strategy_client_token0.address.clone(),
            amount: amount_to_invest,
            }),
            Some(StrategyAllocation {
            strategy_address: strategy_client_1.address.clone(),
            amount: amount_to_invest,
            }),
            Some(StrategyAllocation {
            strategy_address: strategy_client_2.address.clone(),
            amount: amount_to_invest,
            }),
            Some(StrategyAllocation {
            strategy_address: strategy_client_3.address.clone(),
            amount: amount_to_invest,
            }),
        ],
    })];
    let _investment = defindex_contract.invest(
        &asset_investments,
    );    
    let invested_funds = defindex_contract.fetch_current_invested_funds().get(test.token0.address.clone()).unwrap();
    let idle_funds = defindex_contract.fetch_current_idle_funds().get(test.token0.address.clone()).unwrap();
    assert_eq!(invested_funds, (amount_to_invest * 4));
    assert_eq!(idle_funds, deposit_amount - (amount_to_invest * 4));


}

#[test] 
fn deposit_simple_then_deposit_and_invest() {
    /*
        Here we will check that everything works ok if the user first do a simple deposit without invest, and then does the deposit and invest
        and if then does the deposit again without invest?
    */
    let test = DeFindexVaultTest::setup();
    test.env.mock_all_auths();

    let strategy_params = create_strategy_params_token0(&test);

    // initialize with 1 asset, 3 strategies
    let assets: Vec<AssetStrategySet> = sorobanvec![
        &test.env,
        AssetStrategySet {
            address: test.token0.address.clone(),
            strategies: strategy_params.clone(),
        }
    ];
    let defindex_contract = create_defindex_vault(
        &test.env,
        assets,
        test.manager.clone(),
        test.emergency_manager.clone(),
        test.vault_fee_receiver.clone(),
        2000u32,
        test.defindex_protocol_receiver.clone(),
        test.defindex_factory.clone(),
        String::from_str(&test.env, "dfToken"),
        String::from_str(&test.env, "DFT"),
    );
    let assets = defindex_contract.get_assets();
    assert_eq!(assets.len(), 1);
    let asset = assets.get(0).unwrap();
    assert_eq!(asset.strategies.len(), 1);

    let amount0 = 12_3_456_789i128;

    let users = DeFindexVaultTest::generate_random_users(&test.env, 2);

    // Balances before deposit
    test.token0_admin_client.mint(&users[0], &amount0);
   
    let deposit_amount = 6_0_000_000i128;
    // deposit with no previous investment

    let mut total_deposit = deposit_amount;
    let _ = defindex_contract.deposit(
        &sorobanvec![&test.env, deposit_amount],
        &sorobanvec![&test.env, deposit_amount],
        &users[0],
        &false,
    );
    let invested_funds = defindex_contract.fetch_current_invested_funds().get(test.token0.address.clone()).unwrap();
    let idle_funds = defindex_contract.fetch_current_idle_funds().get(test.token0.address.clone()).unwrap();

    assert_eq!(invested_funds, 0i128);
    assert_eq!(idle_funds, total_deposit);

    let deposit_and_invest_amount = 2_0_000_000i128;
    let _ = defindex_contract.deposit(
        &sorobanvec![&test.env, deposit_and_invest_amount],
        &sorobanvec![&test.env, deposit_and_invest_amount],
        &users[0],
        &true,
    );

    let invested_funds = defindex_contract.fetch_current_invested_funds().get(test.token0.address.clone()).unwrap();
    let idle_funds = defindex_contract.fetch_current_idle_funds().get(test.token0.address.clone()).unwrap();

    total_deposit += deposit_and_invest_amount;
    assert_eq!(invested_funds, 0i128);
    assert_eq!(idle_funds, total_deposit);

    let deposit_amount_1 = 2_0_000_000i128;
    let _ = defindex_contract.deposit(
        &sorobanvec![&test.env, deposit_amount_1],
        &sorobanvec![&test.env, deposit_amount_1],
        &users[0],
        &false,
    );

    let invested_funds = defindex_contract.fetch_current_invested_funds().get(test.token0.address.clone()).unwrap();
    let idle_funds = defindex_contract.fetch_current_idle_funds().get(test.token0.address.clone()).unwrap();

    total_deposit += deposit_amount_1;
    assert_eq!(invested_funds, 0i128);
    assert_eq!(idle_funds, total_deposit);

    let amount_to_invest = 4_0_000_000i128;
    let mut total_invested = amount_to_invest;
    let asset_investments = vec![
        &test.env,
        Some(AssetInvestmentAllocation {
        asset: test.token0.address.clone(),
        strategy_allocations: vec![
            &test.env,
            Some(StrategyAllocation {
            strategy_address: test.strategy_client_token0.address.clone(),
            amount: amount_to_invest,
            })
        ],
    })];
    let _ = defindex_contract.invest(
        &asset_investments,
    );

    let invested_funds = defindex_contract.fetch_current_invested_funds().get(test.token0.address.clone()).unwrap();
    let idle_funds = defindex_contract.fetch_current_idle_funds().get(test.token0.address.clone()).unwrap();

    assert_eq!(invested_funds, total_invested);
    assert_eq!(idle_funds, total_deposit - total_invested);

    let deposit_amount_2 = 1_0_000_000i128;

    let _ = defindex_contract.deposit(
        &sorobanvec![&test.env, deposit_amount_2],
        &sorobanvec![&test.env, deposit_amount_2],
        &users[0],
        &true,
    );
    total_deposit += deposit_amount_2;
    total_invested += deposit_amount_2;

    let invested_funds = defindex_contract.fetch_current_invested_funds().get(test.token0.address.clone()).unwrap();
    let idle_funds = defindex_contract.fetch_current_idle_funds().get(test.token0.address.clone()).unwrap();

    assert_eq!(invested_funds, total_invested);
    assert_eq!(idle_funds, total_deposit - total_invested);

}<|MERGE_RESOLUTION|>--- conflicted
+++ resolved
@@ -580,11 +580,7 @@
     test.token1_admin_client.mint(&users[0], &amount1);
    
     // deposit with no previous investment
-<<<<<<< HEAD
-    let _ = defindex_contract.deposit(
-=======
     defindex_contract.deposit(
->>>>>>> 0354a753
         &sorobanvec![&test.env, amount0, amount1],
         &sorobanvec![&test.env, amount0, amount1],
         &users[0],
