use soroban_sdk::{vec as sorobanvec, String, Vec, Map, vec};

use crate::test::defindex_vault::{
    AssetStrategySet, 
    StrategyAllocation, 
    CurrentAssetInvestmentAllocation,
    AssetInvestmentAllocation,
};
use crate::test::{
    create_defindex_vault, create_strategy_params_token0, create_strategy_params_token1, DeFindexVaultTest
};

// with no previous investment, there should not be any investment
#[test]
fn one_asset_no_previous_investment() {
    let test = DeFindexVaultTest::setup();
    test.env.mock_all_auths();
    let strategy_params_token0 = create_strategy_params_token0(&test);

    // initialize with 1 assets
    let assets: Vec<AssetStrategySet> = sorobanvec![
        &test.env,
        AssetStrategySet {
            address: test.token0.address.clone(),
            strategies: strategy_params_token0.clone()
        }
    ];

    let defindex_contract = create_defindex_vault(
        &test.env,
        assets,
        test.manager.clone(),
        test.emergency_manager.clone(),
        test.vault_fee_receiver.clone(),
        2000u32,
        test.defindex_protocol_receiver.clone(),
        test.defindex_factory.clone(),
        String::from_str(&test.env, "dfToken"),
        String::from_str(&test.env, "DFT"),
    );
    let amount = 123456789i128;

    let users = DeFindexVaultTest::generate_random_users(&test.env, 1);

    // Balances before deposit
    test.token0_admin_client.mint(&users[0], &amount);
    let user_balance = test.token0.balance(&users[0]);
    assert_eq!(user_balance, amount);

    let df_balance = defindex_contract.balance(&users[0]);
    assert_eq!(df_balance, 0i128);

    // deposit AND INVEST
    defindex_contract.deposit(
        &sorobanvec![&test.env, amount],
        &sorobanvec![&test.env, amount],
        &users[0],
        &true,
    );

    // however because there was no previous investment, all the amount should be in idle funds

    // check balances after deposit
    let df_balance = defindex_contract.balance(&users[0]);
    assert_eq!(df_balance, amount - 1000);
    
    let user_balance = test.token0.balance(&users[0]);
    assert_eq!(user_balance, 0i128);

<<<<<<< HEAD
    let vault_balance = test.token0.balance(&defindex_contract.address);
    assert_eq!(vault_balance, 0);
=======
    // all in idle funds
    let vault_balance = test.token0.balance(&test.defindex_contract.address);
    assert_eq!(vault_balance, amount);
>>>>>>> 158bbb52

    // check total managed funds
    let mut total_managed_funds_expected = Map::new(&test.env);
    let strategy_investments_expected_token_0 = sorobanvec![&test.env, StrategyAllocation {
        strategy_address: test.strategy_client_token0.address.clone(),
        amount: 0, // all in idle funds
    }];
    
    total_managed_funds_expected.set(test.token0.address.clone(),
    CurrentAssetInvestmentAllocation {
        asset: test.token0.address.clone(),
        total_amount: amount,
        idle_amount: amount,
        invested_amount: 0,
        strategy_allocations: strategy_investments_expected_token_0,
    });

    let total_managed_funds = test.defindex_contract.fetch_total_managed_funds();
    assert_eq!(total_managed_funds, total_managed_funds_expected);
    
    
    // check current idle funds, 
    let mut expected_idle_map = Map::new(&test.env);
    expected_idle_map.set(test.token0.address.clone(), amount);
    let current_idle_funds = test.defindex_contract.fetch_current_idle_funds();
    assert_eq!(current_idle_funds, expected_idle_map);
    
    let mut expected_invested_map = Map::new(&test.env);
    expected_invested_map.set(test.token0.address.clone(), 0);
    let current_invested_funds = test.defindex_contract.fetch_current_invested_funds();
    assert_eq!(current_invested_funds, expected_invested_map);

    // Now user deposits for the second time
    let amount2 = 987654321i128;
    test.token0_admin_client.mint(&users[0], &amount2);
    let user_balance = test.token0.balance(&users[0]);
    assert_eq!(user_balance, amount2);

    // deposit AND INVEST
    test.defindex_contract.deposit(
        &sorobanvec![&test.env, amount2],
        &sorobanvec![&test.env, amount2],
        &users[0],
        &true,
    );

    
    // check balances after deposit
    let df_balance = test.defindex_contract.balance(&users[0]);
    assert_eq!(df_balance, amount + amount2 - 1000);
    
    let user_balance = test.token0.balance(&users[0]);
    assert_eq!(user_balance, 0i128);
    
    let vault_balance = test.token0.balance(&test.defindex_contract.address);
    assert_eq!(vault_balance, amount + amount2);
    
    // check that fetch_total_managed_funds returns correct amount
    let mut total_managed_funds_expected = Map::new(&test.env);
    let strategy_investments_expected_token_0 = sorobanvec![&test.env, StrategyAllocation {
        strategy_address: test.strategy_client_token0.address.clone(),
        amount: 0,
    }];

    total_managed_funds_expected.set(test.token0.address.clone(),
    CurrentAssetInvestmentAllocation {
        asset: test.token0.address.clone(),
        total_amount: amount + amount2,
        idle_amount: amount + amount2,
        invested_amount: 0,
        strategy_allocations: strategy_investments_expected_token_0,
    });

    let total_managed_funds = defindex_contract.fetch_total_managed_funds();
    assert_eq!(total_managed_funds, total_managed_funds_expected);
    
    // check current idle funds
    let mut expected_idle_map = Map::new(&test.env);
    expected_idle_map.set(test.token0.address.clone(), amount + amount2);
    let current_idle_funds = test.defindex_contract.fetch_current_idle_funds();
    assert_eq!(current_idle_funds, expected_idle_map);
    
    // check that current invested funds is now 0, funds still in idle funds
    let mut expected_invested_map = Map::new(&test.env);
    expected_invested_map.set(test.token0.address.clone(), 0);
    let current_invested_funds = test.defindex_contract.fetch_current_invested_funds();
    assert_eq!(current_invested_funds, expected_invested_map);
}

#[test]
fn one_asset_previous_investment_success() {
    let test = DeFindexVaultTest::setup();
    test.env.mock_all_auths();
    let strategy_params_token0 = create_strategy_params_token0(&test);

    // initialize with 1 assets
    let assets: Vec<AssetStrategySet> = sorobanvec![
        &test.env,
        AssetStrategySet {
            address: test.token0.address.clone(),
            strategies: strategy_params_token0.clone()
        }
    ];

    test.defindex_contract.initialize(
        &assets,
        &test.manager,
        &test.emergency_manager,
        &test.vault_fee_receiver,
        &2000u32,
        &test.defindex_protocol_receiver,
        &test.defindex_factory,
        &String::from_str(&test.env, "dfToken"),
        &String::from_str(&test.env, "DFT"),
    );
    let amount = 123456789i128;

    let users = DeFindexVaultTest::generate_random_users(&test.env, 1);

    // Balances before deposit
    test.token0_admin_client.mint(&users[0], &amount);
    let user_balance = test.token0.balance(&users[0]);
    assert_eq!(user_balance, amount);

    let df_balance = test.defindex_contract.balance(&users[0]);
    assert_eq!(df_balance, 0i128);

    // deposit
    test.defindex_contract.deposit(
        &sorobanvec![&test.env, amount],
        &sorobanvec![&test.env, amount],
        &users[0],
        &false,
    );

    // all in idle funds
    let vault_balance = test.token0.balance(&test.defindex_contract.address);
    assert_eq!(vault_balance, amount);

    let mut total_managed_funds_expected = Map::new(&test.env);
    let strategy_investments_expected_token_0 = sorobanvec![&test.env, StrategyAllocation {
        strategy_address: test.strategy_client_token0.address.clone(),
        amount: 0, // everything has been invested
    }];
    
    total_managed_funds_expected.set(test.token0.address.clone(),
    CurrentAssetInvestmentAllocation {
        asset: test.token0.address.clone(),
        total_amount: amount,
        idle_amount: amount,
        invested_amount: 0,
        strategy_allocations: strategy_investments_expected_token_0,
    });
    
    let total_managed_funds = test.defindex_contract.fetch_total_managed_funds();
    assert_eq!(total_managed_funds, total_managed_funds_expected);
    
    let amount_to_invest =100000000i128;

    // GENERATE INVESTMENT
    let asset_investments = vec![
        &test.env,
        Some(AssetInvestmentAllocation {
        asset: test.token0.address.clone(),
        strategy_allocations: vec![
            &test.env,
            Some(StrategyAllocation {
            strategy_address: test.strategy_client_token0.address.clone(),
            amount: amount_to_invest,
            }),
        ],
    })];

    test.defindex_contract.invest(
        &asset_investments,
    );

    // Now we should have:
    let mut total_managed_funds_expected = Map::new(&test.env);
    let strategy_investments_expected_token_0 = sorobanvec![&test.env, StrategyAllocation {
        strategy_address: test.strategy_client_token0.address.clone(),
        amount: amount_to_invest, // everything has been invested
    }];
    
    total_managed_funds_expected.set(test.token0.address.clone(),
    CurrentAssetInvestmentAllocation {
        asset: test.token0.address.clone(),
        total_amount: amount,
        idle_amount: amount -amount_to_invest,
        invested_amount: amount_to_invest,
        strategy_allocations: strategy_investments_expected_token_0,
    });
    
    let total_managed_funds = test.defindex_contract.fetch_total_managed_funds();
    assert_eq!(total_managed_funds, total_managed_funds_expected);

    
    // check current idle funds, 
    let mut expected_idle_map = Map::new(&test.env);
<<<<<<< HEAD
    expected_idle_map.set(test.token0.address.clone(), 0);
    let current_idle_funds = defindex_contract.fetch_current_idle_funds();
=======
    expected_idle_map.set(test.token0.address.clone(), amount -amount_to_invest);
    let current_idle_funds = test.defindex_contract.fetch_current_idle_funds();
>>>>>>> 158bbb52
    assert_eq!(current_idle_funds, expected_idle_map);
    
    // check that current invested funds is now 0, funds still in idle funds
    //map shuould be map
    let mut expected_invested_map = Map::new(&test.env);
<<<<<<< HEAD
    expected_invested_map.set(test.token0.address.clone(), amount);
    let current_invested_funds = defindex_contract.fetch_current_invested_funds();
=======
    expected_invested_map.set(test.token0.address.clone(), amount_to_invest);
    let current_invested_funds = test.defindex_contract.fetch_current_invested_funds();
>>>>>>> 158bbb52
    assert_eq!(current_invested_funds, expected_invested_map);

    // DEPOSIT AND INVEST
    let amount2 = 987654321i128;
    test.token0_admin_client.mint(&users[0], &amount2);
    let user_balance = test.token0.balance(&users[0]);
    assert_eq!(user_balance, amount2);

    // deposit AND INVEST
    defindex_contract.deposit(
        &sorobanvec![&test.env, amount2],
        &sorobanvec![&test.env, amount2],
        &users[0],
        &true,
    );

    // because there was already some strategy allocation, all of the amount2 should be invested
    
    // check balances after deposit
    let df_balance = defindex_contract.balance(&users[0]);
    assert_eq!(df_balance, amount + amount2 - 1000);
    
    let user_balance = test.token0.balance(&users[0]);
    assert_eq!(user_balance, 0i128);
    
    // check that the assets are not in the vault
<<<<<<< HEAD
    let vault_balance = test.token0.balance(&defindex_contract.address);
    assert_eq!(vault_balance, 0);
=======
    let vault_balance = test.token0.balance(&test.defindex_contract.address);
    assert_eq!(vault_balance, amount - amount_to_invest);
>>>>>>> 158bbb52
    
    // check that fetch_total_managed_funds returns correct amount
    let mut total_managed_funds_expected = Map::new(&test.env);
    let strategy_investments_expected_token_0 = sorobanvec![&test.env, StrategyAllocation {
        strategy_address: test.strategy_client_token0.address.clone(),
        amount: amount_to_invest + amount2, // everything has been invested
    }];

    total_managed_funds_expected.set(test.token0.address.clone(),
    CurrentAssetInvestmentAllocation {
        asset: test.token0.address.clone(),
        total_amount: amount + amount2,
        idle_amount: amount - amount_to_invest,
        invested_amount: amount_to_invest + amount2,
        strategy_allocations: strategy_investments_expected_token_0,
    });

    let total_managed_funds = defindex_contract.fetch_total_managed_funds();
    assert_eq!(total_managed_funds, total_managed_funds_expected);
    
    // check current idle funds
    let mut expected_idle_map = Map::new(&test.env);
<<<<<<< HEAD
    expected_idle_map.set(test.token0.address.clone(), 0);
    let current_idle_funds = defindex_contract.fetch_current_idle_funds();
=======
    expected_idle_map.set(test.token0.address.clone(), amount - amount_to_invest);
    let current_idle_funds = test.defindex_contract.fetch_current_idle_funds();
>>>>>>> 158bbb52
    assert_eq!(current_idle_funds, expected_idle_map);
    
    // check that current invested funds
    let mut expected_invested_map = Map::new(&test.env);
<<<<<<< HEAD
    expected_invested_map.set(test.token0.address.clone(), amount + amount2);
    let current_invested_funds = defindex_contract.fetch_current_invested_funds();
=======
    expected_invested_map.set(test.token0.address.clone(), amount_to_invest + amount2);
    let current_invested_funds = test.defindex_contract.fetch_current_invested_funds();
>>>>>>> 158bbb52
    assert_eq!(current_invested_funds, expected_invested_map);
}

#[test]
fn several_assets_no_previous_investment() {
    let test = DeFindexVaultTest::setup();
    test.env.mock_all_auths();
    let strategy_params_token0 = create_strategy_params_token0(&test);
    let strategy_params_token1 = create_strategy_params_token1(&test);

    // initialize with 2 assets
    let assets: Vec<AssetStrategySet> = sorobanvec![
        &test.env,
        AssetStrategySet {
            address: test.token0.address.clone(),
            strategies: strategy_params_token0.clone()
        },
        AssetStrategySet {
            address: test.token1.address.clone(),
            strategies: strategy_params_token1.clone()
        }
    ];

    let defindex_contract = create_defindex_vault(
        &test.env,
        assets,
        test.manager.clone(),
        test.emergency_manager.clone(),
        test.vault_fee_receiver.clone(),
        2000u32,
        test.defindex_protocol_receiver.clone(),
        test.defindex_factory.clone(),
        String::from_str(&test.env, "dfToken"),
        String::from_str(&test.env, "DFT"),
    );
    let amount0 = 123456789i128;
    let amount1 = 987654321i128;

    let users = DeFindexVaultTest::generate_random_users(&test.env, 2);

    // Balances before deposit
    test.token0_admin_client.mint(&users[0], &amount0);
    test.token1_admin_client.mint(&users[0], &amount1);
    let user_balance0 = test.token0.balance(&users[0]);
    assert_eq!(user_balance0, amount0);
    let user_balance1 = test.token1.balance(&users[0]);
    assert_eq!(user_balance1, amount1);

    let df_balance = defindex_contract.balance(&users[0]);
    assert_eq!(df_balance, 0i128);

<<<<<<< HEAD
    // deposit
    let deposit_result=defindex_contract.deposit(
=======
    // deposit // however wih no previous investment yet
    let deposit_result=test.defindex_contract.deposit(
>>>>>>> 158bbb52
        &sorobanvec![&test.env, amount0, amount1],
        &sorobanvec![&test.env, amount0, amount1],
        &users[0],
        &true,
    );

    // check deposit result
    assert_eq!(deposit_result, (sorobanvec![&test.env, amount0, amount1], amount0 + amount1));

    // check balances after deposit
    let df_balance = defindex_contract.balance(&users[0]);
    // For first deposit, a minimum amount LIQUIDITY OF 1000 is being locked in the contract
    assert_eq!(df_balance, amount0 + amount1 - 1000);

    // check that the vault holds 1000 shares
    let vault_df_shares = defindex_contract.balance(&defindex_contract.address);
    assert_eq!(vault_df_shares, 1000i128);
    
    let user_balance0 = test.token0.balance(&users[0]);
    assert_eq!(user_balance0,0i128);
    let user_balance1 = test.token1.balance(&users[0]);
    assert_eq!(user_balance1,0i128);

<<<<<<< HEAD
    // check vault balance of asset 0
    let vault_balance0 = test.token0.balance(&defindex_contract.address);
    assert_eq!(vault_balance0, 0);
    // check vault balance of asset 1
    let vault_balance1 = test.token1.balance(&defindex_contract.address);
    assert_eq!(vault_balance1, 0);
=======
    // all in idle funds
    let vault_balance0 = test.token0.balance(&test.defindex_contract.address);
    assert_eq!(vault_balance0, amount0);
    // check vault balance of asset 1
    let vault_balance1 = test.token1.balance(&test.defindex_contract.address);
    assert_eq!(vault_balance1,  amount1);
>>>>>>> 158bbb52

    // check that fetch_total_managed_funds returns correct amount
    let mut total_managed_funds_expected = Map::new(&test.env);
    let strategy_investments_expected_token_0 = sorobanvec![&test.env, StrategyAllocation {
        strategy_address: test.strategy_client_token0.address.clone(),
        amount: 0,
    }];
    let strategy_investments_expected_token_1 = sorobanvec![&test.env, StrategyAllocation {
        strategy_address: test.strategy_client_token1.address.clone(),
        amount: 0,
    }];
    total_managed_funds_expected.set(test.token0.address.clone(),
    CurrentAssetInvestmentAllocation {
        asset: test.token0.address.clone(),
        total_amount: amount0,
        idle_amount: amount0,
        invested_amount: 0,
        strategy_allocations: strategy_investments_expected_token_0,
    });
    total_managed_funds_expected.set(test.token1.address.clone(),
    CurrentAssetInvestmentAllocation {
        asset: test.token1.address.clone(),
        total_amount: amount1,
        idle_amount: amount1,
        invested_amount: 0,
        strategy_allocations: strategy_investments_expected_token_1,
    });

    let total_managed_funds = defindex_contract.fetch_total_managed_funds();
    assert_eq!(total_managed_funds, total_managed_funds_expected);
    
    // check current idle funds
    let mut expected_idle_map = Map::new(&test.env);
<<<<<<< HEAD
    expected_idle_map.set(test.token0.address.clone(), 0);
    expected_idle_map.set(test.token1.address.clone(), 0);
    let current_idle_funds = defindex_contract.fetch_current_idle_funds();
=======
    expected_idle_map.set(test.token0.address.clone(), amount0);
    expected_idle_map.set(test.token1.address.clone(), amount1);
    let current_idle_funds = test.defindex_contract.fetch_current_idle_funds();
>>>>>>> 158bbb52
    assert_eq!(current_idle_funds, expected_idle_map);
    
    // check that current invested funds is now correct,
    let mut expected_invested_map = Map::new(&test.env);
<<<<<<< HEAD
    expected_invested_map.set(test.token0.address.clone(), amount0);
    expected_invested_map.set(test.token1.address.clone(), amount1);
    let current_invested_funds = defindex_contract.fetch_current_invested_funds();
=======
    expected_invested_map.set(test.token0.address.clone(), 0);
    expected_invested_map.set(test.token1.address.clone(), 0);
    let current_invested_funds = test.defindex_contract.fetch_current_invested_funds();
>>>>>>> 158bbb52
    assert_eq!(current_invested_funds, expected_invested_map);

    // new user wants to do a deposit with more assets 0 than the proportion, but with minium amount 0
    // multiply amount0 by 2
    let amount0_new =  amount0*2 +100 ;
    let amount1_new = amount1*2;

    // mint this to user 1
    test.token0_admin_client.mint(&users[1], &amount0_new);
    test.token1_admin_client.mint(&users[1], &amount1_new);

    // check user balances
    let user_balance0 = test.token0.balance(&users[1]);
    assert_eq!(user_balance0, amount0_new);
    let user_balance1 = test.token1.balance(&users[1]);
    assert_eq!(user_balance1, amount1_new);


    // user 1 deposits
    let deposit_result=defindex_contract.deposit(
        &sorobanvec![&test.env, amount0_new, amount1_new],
        &sorobanvec![&test.env, 0i128, 0i128],
        &users[1],
        &true,
    );



    assert_eq!(deposit_result, (sorobanvec![&test.env, amount0*2, amount1*2], amount0*2 + amount1*2));


    // check balances after deposit
    let df_balance = defindex_contract.balance(&users[1]);
    assert_eq!(df_balance, 2*(amount0 + amount1));

    let user_balance0 = test.token0.balance(&users[1]);
    assert_eq!(user_balance0, amount0_new - 2*amount0);

    let user_balance1 = test.token1.balance(&users[1]);
    assert_eq!(user_balance1, amount1_new - 2*amount1);

<<<<<<< HEAD
    // check vault balance of asset 0
    let vault_balance0 = test.token0.balance(&defindex_contract.address);
    assert_eq!(vault_balance0, 0);
    // check vault balance of asset 1
    let vault_balance1 = test.token1.balance(&defindex_contract.address);
    assert_eq!(vault_balance1, 0);
=======
    // check vault balance of asset 0, all in idle funds
    let vault_balance0 = test.token0.balance(&test.defindex_contract.address);
    assert_eq!(vault_balance0, amount0*3);
    // check vault balance of asset 1
    let vault_balance1 = test.token1.balance(&test.defindex_contract.address);
    assert_eq!(vault_balance1, amount1*3);
>>>>>>> 158bbb52

    
    // check that fetch_total_managed_funds returns correct amount
    let mut total_managed_funds_expected = Map::new(&test.env);
    let strategy_investments_expected_token_0 = sorobanvec![&test.env, StrategyAllocation {
        strategy_address: test.strategy_client_token0.address.clone(),
        amount: 0, // everything has been invested
    }];
    let strategy_investments_expected_token_1 = sorobanvec![&test.env, StrategyAllocation {
        strategy_address: test.strategy_client_token1.address.clone(),
        amount: 0, // everything has been invested
    }];
    total_managed_funds_expected.set(test.token0.address.clone(),
    CurrentAssetInvestmentAllocation {
        asset: test.token0.address.clone(),
        total_amount: amount0*3,
        idle_amount: amount0*3,
        invested_amount: 0,
        strategy_allocations: strategy_investments_expected_token_0,
    });
    total_managed_funds_expected.set(test.token1.address.clone(),
    CurrentAssetInvestmentAllocation {
        asset: test.token1.address.clone(),
        total_amount: amount1*3,
        idle_amount: amount1*3,
        invested_amount: 0,
        strategy_allocations: strategy_investments_expected_token_1,
    });
    let total_managed_funds = defindex_contract.fetch_total_managed_funds();
    assert_eq!(total_managed_funds, total_managed_funds_expected);
<<<<<<< HEAD
    
    // check current idle funds
    let mut expected_idle_map = Map::new(&test.env);
    expected_idle_map.set(test.token0.address.clone(), 0);
    expected_idle_map.set(test.token1.address.clone(), 0);
    let current_idle_funds = defindex_contract.fetch_current_idle_funds();
    assert_eq!(current_idle_funds, expected_idle_map);
    
    // check that current invested funds is now 0, funds still in idle funds
    let mut expected_invested_map = Map::new(&test.env);
    expected_invested_map.set(test.token0.address.clone(), 3*amount0);
    expected_invested_map.set(test.token1.address.clone(), 3*amount1);
    let current_invested_funds = defindex_contract.fetch_current_invested_funds();
    assert_eq!(current_invested_funds, expected_invested_map);
=======
}

#[test]
fn several_assets_wih_previous_investment_success() {
    let test = DeFindexVaultTest::setup();
    test.env.mock_all_auths();
    let strategy_params_token0 = create_strategy_params_token0(&test);
    let strategy_params_token1 = create_strategy_params_token1(&test);

    // initialize with 2 assets
    let assets: Vec<AssetStrategySet> = sorobanvec![
        &test.env,
        AssetStrategySet {
            address: test.token0.address.clone(),
            strategies: strategy_params_token0.clone()
        },
        AssetStrategySet {
            address: test.token1.address.clone(),
            strategies: strategy_params_token1.clone()
        }
    ];
>>>>>>> 158bbb52

    test.defindex_contract.initialize(
        &assets,
        &test.manager,
        &test.emergency_manager,
        &test.vault_fee_receiver,
        &2000u32,
        &test.defindex_protocol_receiver,
        &test.defindex_factory,
        &String::from_str(&test.env, "dfToken"),
        &String::from_str(&test.env, "DFT"),
    );
    let amount0 = 123456789i128;
    let amount1 = 987654321i128;

    let users = DeFindexVaultTest::generate_random_users(&test.env, 2);

    // Balances before deposit
    test.token0_admin_client.mint(&users[0], &amount0);
    test.token1_admin_client.mint(&users[0], &amount1);
   
    // deposit with no previous investment
    let deposit_result=test.defindex_contract.deposit(
        &sorobanvec![&test.env, amount0, amount1],
        &sorobanvec![&test.env, amount0, amount1],
        &users[0],
        &true,
    );

    // GENERATE INVESTMENT 
    let amount_to_invest_0 =100000000i128;
    let amount_to_invest_1 =200000000i128;

    let asset_investments = sorobanvec![
        &test.env,
        Some(AssetInvestmentAllocation {
            asset: test.token0.address.clone(),
            strategy_allocations: vec![
                &test.env,
                Some(StrategyAllocation {
                strategy_address: test.strategy_client_token0.address.clone(),
                amount: amount_to_invest_0,
                }),
            ],
        }),
        Some(AssetInvestmentAllocation {
            asset: test.token1.address.clone(),
            strategy_allocations: vec![
                &test.env,
                Some(StrategyAllocation {
                strategy_address: test.strategy_client_token1.address.clone(),
                amount: amount_to_invest_1,
                }),
            ],
        })];

    test.defindex_contract.invest(
        &asset_investments,
    );

    // total managed funds
    let mut total_managed_funds_expected = Map::new(&test.env);
    let strategy_investments_expected_token_0 = sorobanvec![&test.env, StrategyAllocation {
        strategy_address: test.strategy_client_token0.address.clone(),
        amount: amount_to_invest_0, // everything has been invested
    }];
    let strategy_investments_expected_token_1 = sorobanvec![&test.env, StrategyAllocation {
        strategy_address: test.strategy_client_token1.address.clone(),
        amount: amount_to_invest_1, // everything has been invested
    }];
    total_managed_funds_expected.set(test.token0.address.clone(),
    CurrentAssetInvestmentAllocation {
        asset: test.token0.address.clone(),
        total_amount: amount0,
        idle_amount: amount0 - amount_to_invest_0,
        invested_amount: amount_to_invest_0,
        strategy_allocations: strategy_investments_expected_token_0,
    });
    total_managed_funds_expected.set(test.token1.address.clone(),
    CurrentAssetInvestmentAllocation {
        asset: test.token1.address.clone(),
        total_amount: amount1,
        idle_amount: amount1 - amount_to_invest_1,
        invested_amount: amount_to_invest_1,
        strategy_allocations: strategy_investments_expected_token_1,
    });

    let total_managed_funds = test.defindex_contract.fetch_total_managed_funds();
    assert_eq!(total_managed_funds, total_managed_funds_expected);


    // Now that we have previous invesment, we will do deposit and invest and this deposit should be invested directly

    // new user wants to do a deposit with more assets 0 than the proportion, but with minium amount 0
    // multiply amount0 by 2
    let amount0_new =  amount0*2 +100 ;
    let amount1_new = amount1*2;

    // mint this to user 1
    test.token0_admin_client.mint(&users[1], &amount0_new);
    test.token1_admin_client.mint(&users[1], &amount1_new);

    // check user balances
    let user_balance0 = test.token0.balance(&users[1]);
    assert_eq!(user_balance0, amount0_new);
    let user_balance1 = test.token1.balance(&users[1]);
    assert_eq!(user_balance1, amount1_new);


    // user 1 deposits
    let deposit_result=defindex_contract.deposit(
        &sorobanvec![&test.env, amount0_new, amount1_new],
        &sorobanvec![&test.env, 0i128, 0i128],
        &users[1],
        &true,
    );

    // check deposit result. Ok((amounts, shares_to_mint))
    // Vec<i128>, i128

    assert_eq!(deposit_result, (sorobanvec![&test.env, amount0*2, amount1*2], amount0*2 + amount1*2));


    // check balances after deposit
    let df_balance = test.defindex_contract.balance(&users[1]);
    assert_eq!(df_balance, 2*(amount0 + amount1));

    let user_balance0 = test.token0.balance(&users[1]);
    assert_eq!(user_balance0, amount0_new - 2*amount0);

    let user_balance1 = test.token1.balance(&users[1]);
    assert_eq!(user_balance1, amount1_new - 2*amount1);

    // check vault balance of asset 0
    let vault_balance0 = test.token0.balance(&test.defindex_contract.address);
    assert_eq!(vault_balance0, amount0 - amount_to_invest_0);
    // check vault balance of asset 1
    let vault_balance1 = test.token1.balance(&test.defindex_contract.address);
    assert_eq!(vault_balance1, amount1 - amount_to_invest_1);

    
    // check that fetch_total_managed_funds returns correct amount
    let mut total_managed_funds_expected = Map::new(&test.env);
    let strategy_investments_expected_token_0 = sorobanvec![&test.env, StrategyAllocation {
        strategy_address: test.strategy_client_token0.address.clone(),
        amount: amount0*2 + amount_to_invest_0, // only new deposit and invest
    }];
    let strategy_investments_expected_token_1 = sorobanvec![&test.env, StrategyAllocation {
        strategy_address: test.strategy_client_token1.address.clone(),
        amount: amount1*2 + amount_to_invest_1, // only new deposit and invest
    }];
    total_managed_funds_expected.set(test.token0.address.clone(),
    CurrentAssetInvestmentAllocation {
        asset: test.token0.address.clone(),
        total_amount: amount0*3,
        idle_amount: amount0 - amount_to_invest_0,
        invested_amount: amount0*2 + amount_to_invest_0,
        strategy_allocations: strategy_investments_expected_token_0,
    });
    total_managed_funds_expected.set(test.token1.address.clone(),
    CurrentAssetInvestmentAllocation {
        asset: test.token1.address.clone(),
        total_amount: amount1*3,
        idle_amount: amount1 - amount_to_invest_1,
        invested_amount: amount1*2 + amount_to_invest_1,
        strategy_allocations: strategy_investments_expected_token_1,
    });
    let total_managed_funds = test.defindex_contract.fetch_total_managed_funds();
    assert_eq!(total_managed_funds, total_managed_funds_expected);
    
    // // check current idle funds
    // let mut expected_idle_map = Map::new(&test.env);
    // expected_idle_map.set(test.token0.address.clone(), 0);
    // expected_idle_map.set(test.token1.address.clone(), 0);
    // let current_idle_funds = test.defindex_contract.fetch_current_idle_funds();
    // assert_eq!(current_idle_funds, expected_idle_map);
    
    // // check that current invested funds is now 0, funds still in idle funds
    // let mut expected_invested_map = Map::new(&test.env);
    // expected_invested_map.set(test.token0.address.clone(), 3*amount0);
    // expected_invested_map.set(test.token1.address.clone(), 3*amount1);
    // let current_invested_funds = test.defindex_contract.fetch_current_invested_funds();
    // assert_eq!(current_invested_funds, expected_invested_map);

    // // we will repeat one more time, now enforcing the first asset
    // let amount0_new =  amount0*2;
    // let amount1_new = amount1*2+100;

    // // mint this to user 1
    // test.token0_admin_client.mint(&users[1], &amount0_new);
    // test.token1_admin_client.mint(&users[1], &amount1_new);
    
    // // check user balances
    // let user_balance0 = test.token0.balance(&users[1]);
    // assert_eq!(user_balance0, 100 + amount0_new); // we still have 100 from before
    // let user_balance1 = test.token1.balance(&users[1]);
    // assert_eq!(user_balance1, amount1_new);

    // // user 1 deposits
    // let deposit_result=test.defindex_contract.deposit(
    //     &sorobanvec![&test.env, amount0_new, amount1_new],
    //     &sorobanvec![&test.env, 0i128, 0i128],
    //     &users[1],
    //     &true,
    // );

    // // check deposit result. Ok((amounts, shares_to_mint))
    // // Vec<i128>, i128
    // assert_eq!(deposit_result, (sorobanvec![&test.env, amount0*2, amount1*2], amount0*2 + amount1*2));

}

#[test] 
fn one_asset_several_strategies() {
    /*
        What happens when no previous investment has been done?
    
    */
    todo!();
}



#[test] 
fn deposit_simple_then_deposit_and_invest() {
    /*
        Here we will check that everything works ok if the user first do a simple deposit without invest, and then does the deposit and invest
        and if then does the deposit again without invest?
    
    */
    todo!();
}<|MERGE_RESOLUTION|>--- conflicted
+++ resolved
@@ -67,14 +67,9 @@
     let user_balance = test.token0.balance(&users[0]);
     assert_eq!(user_balance, 0i128);
 
-<<<<<<< HEAD
+    // all in idle funds
     let vault_balance = test.token0.balance(&defindex_contract.address);
-    assert_eq!(vault_balance, 0);
-=======
-    // all in idle funds
-    let vault_balance = test.token0.balance(&test.defindex_contract.address);
     assert_eq!(vault_balance, amount);
->>>>>>> 158bbb52
 
     // check total managed funds
     let mut total_managed_funds_expected = Map::new(&test.env);
@@ -92,19 +87,19 @@
         strategy_allocations: strategy_investments_expected_token_0,
     });
 
-    let total_managed_funds = test.defindex_contract.fetch_total_managed_funds();
+    let total_managed_funds = defindex_contract.fetch_total_managed_funds();
     assert_eq!(total_managed_funds, total_managed_funds_expected);
     
     
     // check current idle funds, 
     let mut expected_idle_map = Map::new(&test.env);
     expected_idle_map.set(test.token0.address.clone(), amount);
-    let current_idle_funds = test.defindex_contract.fetch_current_idle_funds();
+    let current_idle_funds = defindex_contract.fetch_current_idle_funds();
     assert_eq!(current_idle_funds, expected_idle_map);
     
     let mut expected_invested_map = Map::new(&test.env);
     expected_invested_map.set(test.token0.address.clone(), 0);
-    let current_invested_funds = test.defindex_contract.fetch_current_invested_funds();
+    let current_invested_funds = defindex_contract.fetch_current_invested_funds();
     assert_eq!(current_invested_funds, expected_invested_map);
 
     // Now user deposits for the second time
@@ -114,7 +109,7 @@
     assert_eq!(user_balance, amount2);
 
     // deposit AND INVEST
-    test.defindex_contract.deposit(
+    defindex_contract.deposit(
         &sorobanvec![&test.env, amount2],
         &sorobanvec![&test.env, amount2],
         &users[0],
@@ -123,13 +118,13 @@
 
     
     // check balances after deposit
-    let df_balance = test.defindex_contract.balance(&users[0]);
+    let df_balance = defindex_contract.balance(&users[0]);
     assert_eq!(df_balance, amount + amount2 - 1000);
     
     let user_balance = test.token0.balance(&users[0]);
     assert_eq!(user_balance, 0i128);
     
-    let vault_balance = test.token0.balance(&test.defindex_contract.address);
+    let vault_balance = test.token0.balance(&defindex_contract.address);
     assert_eq!(vault_balance, amount + amount2);
     
     // check that fetch_total_managed_funds returns correct amount
@@ -154,13 +149,13 @@
     // check current idle funds
     let mut expected_idle_map = Map::new(&test.env);
     expected_idle_map.set(test.token0.address.clone(), amount + amount2);
-    let current_idle_funds = test.defindex_contract.fetch_current_idle_funds();
+    let current_idle_funds = defindex_contract.fetch_current_idle_funds();
     assert_eq!(current_idle_funds, expected_idle_map);
     
     // check that current invested funds is now 0, funds still in idle funds
     let mut expected_invested_map = Map::new(&test.env);
     expected_invested_map.set(test.token0.address.clone(), 0);
-    let current_invested_funds = test.defindex_contract.fetch_current_invested_funds();
+    let current_invested_funds = defindex_contract.fetch_current_invested_funds();
     assert_eq!(current_invested_funds, expected_invested_map);
 }
 
@@ -179,17 +174,19 @@
         }
     ];
 
-    test.defindex_contract.initialize(
-        &assets,
-        &test.manager,
-        &test.emergency_manager,
-        &test.vault_fee_receiver,
-        &2000u32,
-        &test.defindex_protocol_receiver,
-        &test.defindex_factory,
-        &String::from_str(&test.env, "dfToken"),
-        &String::from_str(&test.env, "DFT"),
-    );
+    let defindex_contract = create_defindex_vault(
+        &test.env,
+        assets,
+        test.manager.clone(),
+        test.emergency_manager.clone(),
+        test.vault_fee_receiver.clone(),
+        2000u32,
+        test.defindex_protocol_receiver.clone(),
+        test.defindex_factory.clone(),
+        String::from_str(&test.env, "dfToken"),
+        String::from_str(&test.env, "DFT"),
+    );
+
     let amount = 123456789i128;
 
     let users = DeFindexVaultTest::generate_random_users(&test.env, 1);
@@ -199,11 +196,11 @@
     let user_balance = test.token0.balance(&users[0]);
     assert_eq!(user_balance, amount);
 
-    let df_balance = test.defindex_contract.balance(&users[0]);
+    let df_balance = defindex_contract.balance(&users[0]);
     assert_eq!(df_balance, 0i128);
 
     // deposit
-    test.defindex_contract.deposit(
+    defindex_contract.deposit(
         &sorobanvec![&test.env, amount],
         &sorobanvec![&test.env, amount],
         &users[0],
@@ -211,7 +208,7 @@
     );
 
     // all in idle funds
-    let vault_balance = test.token0.balance(&test.defindex_contract.address);
+    let vault_balance = test.token0.balance(&defindex_contract.address);
     assert_eq!(vault_balance, amount);
 
     let mut total_managed_funds_expected = Map::new(&test.env);
@@ -229,7 +226,7 @@
         strategy_allocations: strategy_investments_expected_token_0,
     });
     
-    let total_managed_funds = test.defindex_contract.fetch_total_managed_funds();
+    let total_managed_funds = defindex_contract.fetch_total_managed_funds();
     assert_eq!(total_managed_funds, total_managed_funds_expected);
     
     let amount_to_invest =100000000i128;
@@ -248,7 +245,7 @@
         ],
     })];
 
-    test.defindex_contract.invest(
+    defindex_contract.invest(
         &asset_investments,
     );
 
@@ -268,31 +265,21 @@
         strategy_allocations: strategy_investments_expected_token_0,
     });
     
-    let total_managed_funds = test.defindex_contract.fetch_total_managed_funds();
+    let total_managed_funds = defindex_contract.fetch_total_managed_funds();
     assert_eq!(total_managed_funds, total_managed_funds_expected);
 
     
     // check current idle funds, 
     let mut expected_idle_map = Map::new(&test.env);
-<<<<<<< HEAD
-    expected_idle_map.set(test.token0.address.clone(), 0);
+    expected_idle_map.set(test.token0.address.clone(), amount -amount_to_invest);
     let current_idle_funds = defindex_contract.fetch_current_idle_funds();
-=======
-    expected_idle_map.set(test.token0.address.clone(), amount -amount_to_invest);
-    let current_idle_funds = test.defindex_contract.fetch_current_idle_funds();
->>>>>>> 158bbb52
     assert_eq!(current_idle_funds, expected_idle_map);
     
     // check that current invested funds is now 0, funds still in idle funds
     //map shuould be map
     let mut expected_invested_map = Map::new(&test.env);
-<<<<<<< HEAD
-    expected_invested_map.set(test.token0.address.clone(), amount);
+    expected_invested_map.set(test.token0.address.clone(), amount_to_invest);
     let current_invested_funds = defindex_contract.fetch_current_invested_funds();
-=======
-    expected_invested_map.set(test.token0.address.clone(), amount_to_invest);
-    let current_invested_funds = test.defindex_contract.fetch_current_invested_funds();
->>>>>>> 158bbb52
     assert_eq!(current_invested_funds, expected_invested_map);
 
     // DEPOSIT AND INVEST
@@ -319,13 +306,8 @@
     assert_eq!(user_balance, 0i128);
     
     // check that the assets are not in the vault
-<<<<<<< HEAD
     let vault_balance = test.token0.balance(&defindex_contract.address);
-    assert_eq!(vault_balance, 0);
-=======
-    let vault_balance = test.token0.balance(&test.defindex_contract.address);
     assert_eq!(vault_balance, amount - amount_to_invest);
->>>>>>> 158bbb52
     
     // check that fetch_total_managed_funds returns correct amount
     let mut total_managed_funds_expected = Map::new(&test.env);
@@ -348,24 +330,14 @@
     
     // check current idle funds
     let mut expected_idle_map = Map::new(&test.env);
-<<<<<<< HEAD
-    expected_idle_map.set(test.token0.address.clone(), 0);
+    expected_idle_map.set(test.token0.address.clone(), amount - amount_to_invest);
     let current_idle_funds = defindex_contract.fetch_current_idle_funds();
-=======
-    expected_idle_map.set(test.token0.address.clone(), amount - amount_to_invest);
-    let current_idle_funds = test.defindex_contract.fetch_current_idle_funds();
->>>>>>> 158bbb52
     assert_eq!(current_idle_funds, expected_idle_map);
     
     // check that current invested funds
     let mut expected_invested_map = Map::new(&test.env);
-<<<<<<< HEAD
-    expected_invested_map.set(test.token0.address.clone(), amount + amount2);
+    expected_invested_map.set(test.token0.address.clone(), amount_to_invest + amount2);
     let current_invested_funds = defindex_contract.fetch_current_invested_funds();
-=======
-    expected_invested_map.set(test.token0.address.clone(), amount_to_invest + amount2);
-    let current_invested_funds = test.defindex_contract.fetch_current_invested_funds();
->>>>>>> 158bbb52
     assert_eq!(current_invested_funds, expected_invested_map);
 }
 
@@ -417,13 +389,8 @@
     let df_balance = defindex_contract.balance(&users[0]);
     assert_eq!(df_balance, 0i128);
 
-<<<<<<< HEAD
-    // deposit
+    // deposit // however wih no previous investment yet
     let deposit_result=defindex_contract.deposit(
-=======
-    // deposit // however wih no previous investment yet
-    let deposit_result=test.defindex_contract.deposit(
->>>>>>> 158bbb52
         &sorobanvec![&test.env, amount0, amount1],
         &sorobanvec![&test.env, amount0, amount1],
         &users[0],
@@ -447,21 +414,12 @@
     let user_balance1 = test.token1.balance(&users[0]);
     assert_eq!(user_balance1,0i128);
 
-<<<<<<< HEAD
-    // check vault balance of asset 0
+    // all in idle funds
     let vault_balance0 = test.token0.balance(&defindex_contract.address);
-    assert_eq!(vault_balance0, 0);
+    assert_eq!(vault_balance0, amount0);
     // check vault balance of asset 1
     let vault_balance1 = test.token1.balance(&defindex_contract.address);
-    assert_eq!(vault_balance1, 0);
-=======
-    // all in idle funds
-    let vault_balance0 = test.token0.balance(&test.defindex_contract.address);
-    assert_eq!(vault_balance0, amount0);
-    // check vault balance of asset 1
-    let vault_balance1 = test.token1.balance(&test.defindex_contract.address);
     assert_eq!(vault_balance1,  amount1);
->>>>>>> 158bbb52
 
     // check that fetch_total_managed_funds returns correct amount
     let mut total_managed_funds_expected = Map::new(&test.env);
@@ -495,28 +453,16 @@
     
     // check current idle funds
     let mut expected_idle_map = Map::new(&test.env);
-<<<<<<< HEAD
-    expected_idle_map.set(test.token0.address.clone(), 0);
-    expected_idle_map.set(test.token1.address.clone(), 0);
-    let current_idle_funds = defindex_contract.fetch_current_idle_funds();
-=======
     expected_idle_map.set(test.token0.address.clone(), amount0);
     expected_idle_map.set(test.token1.address.clone(), amount1);
-    let current_idle_funds = test.defindex_contract.fetch_current_idle_funds();
->>>>>>> 158bbb52
+    let current_idle_funds = defindex_contract.fetch_current_idle_funds();
     assert_eq!(current_idle_funds, expected_idle_map);
     
     // check that current invested funds is now correct,
     let mut expected_invested_map = Map::new(&test.env);
-<<<<<<< HEAD
-    expected_invested_map.set(test.token0.address.clone(), amount0);
-    expected_invested_map.set(test.token1.address.clone(), amount1);
-    let current_invested_funds = defindex_contract.fetch_current_invested_funds();
-=======
     expected_invested_map.set(test.token0.address.clone(), 0);
     expected_invested_map.set(test.token1.address.clone(), 0);
-    let current_invested_funds = test.defindex_contract.fetch_current_invested_funds();
->>>>>>> 158bbb52
+    let current_invested_funds = defindex_contract.fetch_current_invested_funds();
     assert_eq!(current_invested_funds, expected_invested_map);
 
     // new user wants to do a deposit with more assets 0 than the proportion, but with minium amount 0
@@ -558,21 +504,12 @@
     let user_balance1 = test.token1.balance(&users[1]);
     assert_eq!(user_balance1, amount1_new - 2*amount1);
 
-<<<<<<< HEAD
-    // check vault balance of asset 0
+    // check vault balance of asset 0, all in idle funds
     let vault_balance0 = test.token0.balance(&defindex_contract.address);
-    assert_eq!(vault_balance0, 0);
+    assert_eq!(vault_balance0, amount0*3);
     // check vault balance of asset 1
     let vault_balance1 = test.token1.balance(&defindex_contract.address);
-    assert_eq!(vault_balance1, 0);
-=======
-    // check vault balance of asset 0, all in idle funds
-    let vault_balance0 = test.token0.balance(&test.defindex_contract.address);
-    assert_eq!(vault_balance0, amount0*3);
-    // check vault balance of asset 1
-    let vault_balance1 = test.token1.balance(&test.defindex_contract.address);
     assert_eq!(vault_balance1, amount1*3);
->>>>>>> 158bbb52
 
     
     // check that fetch_total_managed_funds returns correct amount
@@ -603,22 +540,6 @@
     });
     let total_managed_funds = defindex_contract.fetch_total_managed_funds();
     assert_eq!(total_managed_funds, total_managed_funds_expected);
-<<<<<<< HEAD
-    
-    // check current idle funds
-    let mut expected_idle_map = Map::new(&test.env);
-    expected_idle_map.set(test.token0.address.clone(), 0);
-    expected_idle_map.set(test.token1.address.clone(), 0);
-    let current_idle_funds = defindex_contract.fetch_current_idle_funds();
-    assert_eq!(current_idle_funds, expected_idle_map);
-    
-    // check that current invested funds is now 0, funds still in idle funds
-    let mut expected_invested_map = Map::new(&test.env);
-    expected_invested_map.set(test.token0.address.clone(), 3*amount0);
-    expected_invested_map.set(test.token1.address.clone(), 3*amount1);
-    let current_invested_funds = defindex_contract.fetch_current_invested_funds();
-    assert_eq!(current_invested_funds, expected_invested_map);
-=======
 }
 
 #[test]
@@ -640,19 +561,19 @@
             strategies: strategy_params_token1.clone()
         }
     ];
->>>>>>> 158bbb52
-
-    test.defindex_contract.initialize(
-        &assets,
-        &test.manager,
-        &test.emergency_manager,
-        &test.vault_fee_receiver,
-        &2000u32,
-        &test.defindex_protocol_receiver,
-        &test.defindex_factory,
-        &String::from_str(&test.env, "dfToken"),
-        &String::from_str(&test.env, "DFT"),
-    );
+    let defindex_contract = create_defindex_vault(
+        &test.env,
+        assets,
+        test.manager.clone(),
+        test.emergency_manager.clone(),
+        test.vault_fee_receiver.clone(),
+        2000u32,
+        test.defindex_protocol_receiver.clone(),
+        test.defindex_factory.clone(),
+        String::from_str(&test.env, "dfToken"),
+        String::from_str(&test.env, "DFT"),
+    );
+
     let amount0 = 123456789i128;
     let amount1 = 987654321i128;
 
@@ -663,7 +584,7 @@
     test.token1_admin_client.mint(&users[0], &amount1);
    
     // deposit with no previous investment
-    let deposit_result=test.defindex_contract.deposit(
+    let deposit_result=defindex_contract.deposit(
         &sorobanvec![&test.env, amount0, amount1],
         &sorobanvec![&test.env, amount0, amount1],
         &users[0],
@@ -697,7 +618,7 @@
             ],
         })];
 
-    test.defindex_contract.invest(
+    defindex_contract.invest(
         &asset_investments,
     );
 
@@ -728,7 +649,7 @@
         strategy_allocations: strategy_investments_expected_token_1,
     });
 
-    let total_managed_funds = test.defindex_contract.fetch_total_managed_funds();
+    let total_managed_funds = defindex_contract.fetch_total_managed_funds();
     assert_eq!(total_managed_funds, total_managed_funds_expected);
 
 
@@ -765,7 +686,7 @@
 
 
     // check balances after deposit
-    let df_balance = test.defindex_contract.balance(&users[1]);
+    let df_balance = defindex_contract.balance(&users[1]);
     assert_eq!(df_balance, 2*(amount0 + amount1));
 
     let user_balance0 = test.token0.balance(&users[1]);
@@ -775,10 +696,10 @@
     assert_eq!(user_balance1, amount1_new - 2*amount1);
 
     // check vault balance of asset 0
-    let vault_balance0 = test.token0.balance(&test.defindex_contract.address);
+    let vault_balance0 = test.token0.balance(&defindex_contract.address);
     assert_eq!(vault_balance0, amount0 - amount_to_invest_0);
     // check vault balance of asset 1
-    let vault_balance1 = test.token1.balance(&test.defindex_contract.address);
+    let vault_balance1 = test.token1.balance(&defindex_contract.address);
     assert_eq!(vault_balance1, amount1 - amount_to_invest_1);
 
     
@@ -808,7 +729,7 @@
         invested_amount: amount1*2 + amount_to_invest_1,
         strategy_allocations: strategy_investments_expected_token_1,
     });
-    let total_managed_funds = test.defindex_contract.fetch_total_managed_funds();
+    let total_managed_funds = defindex_contract.fetch_total_managed_funds();
     assert_eq!(total_managed_funds, total_managed_funds_expected);
     
     // // check current idle funds
