use soroban_sdk::{testutils::{MockAuth, MockAuthInvoke}, vec as sorobanvec, Address, IntoVal, Map, String, Vec};

// use super::hodl_strategy::StrategyError;
use crate::test::{
    create_defindex_vault, create_fixed_strategy, create_strategy_params_token_0, create_strategy_params_token_1, defindex_vault::{
        AssetInvestmentAllocation, AssetStrategySet, ContractError, CurrentAssetInvestmentAllocation, Instruction, RolesDataKey, Strategy, StrategyAllocation
    }, DeFindexVaultTest
};

// check that withdraw with negative amount after initialized returns error
#[test]
fn negative_amount() {
    let test = DeFindexVaultTest::setup();
    test.env.mock_all_auths();
    let strategy_params_token_0 = create_strategy_params_token_0(&test);
    let assets: Vec<AssetStrategySet> = sorobanvec![
        &test.env,
        AssetStrategySet {
            address: test.token_0.address.clone(),
            strategies: strategy_params_token_0.clone()
        }
    ];

    let mut roles: Map<u32, Address> = Map::new(&test.env);
    roles.set(RolesDataKey::Manager as u32, test.manager.clone());
    roles.set(RolesDataKey::EmergencyManager as u32, test.emergency_manager.clone());
    roles.set(RolesDataKey::VaultFeeReceiver as u32, test.vault_fee_receiver.clone());
    roles.set(RolesDataKey::RebalanceManager as u32, test.rebalance_manager.clone());

    let mut name_symbol: Map<String, String> = Map::new(&test.env);
    name_symbol.set(String::from_str(&test.env, "name"), String::from_str(&test.env, "dfToken"));
    name_symbol.set(String::from_str(&test.env, "symbol"), String::from_str(&test.env, "DFT"));

    let defindex_contract = create_defindex_vault(
        &test.env,
        assets,
        roles,
        2000u32,
        test.defindex_protocol_receiver.clone(),
        2500u32,
        test.defindex_factory.clone(),
        test.soroswap_router.address.clone(),
        name_symbol,
        true
    );

    let users = DeFindexVaultTest::generate_random_users(&test.env, 1);

    let result = defindex_contract.try_withdraw(&-100i128, &users[0]);
    assert_eq!(result, Err(Ok(ContractError::NegativeNotAllowed)));
}

// check that withdraw with amount below min returns error
#[test]
fn below_min() {
    let test = DeFindexVaultTest::setup();
    test.env.mock_all_auths();
    let strategy_params_token_0 = create_strategy_params_token_0(&test);
    let assets: Vec<AssetStrategySet> = sorobanvec![
        &test.env,
        AssetStrategySet {
            address: test.token_0.address.clone(),
            strategies: strategy_params_token_0.clone()
        }
    ];

    let mut roles: Map<u32, Address> = Map::new(&test.env);
    roles.set(RolesDataKey::Manager as u32, test.manager.clone());
    roles.set(RolesDataKey::EmergencyManager as u32, test.emergency_manager.clone());
    roles.set(RolesDataKey::VaultFeeReceiver as u32, test.vault_fee_receiver.clone());
    roles.set(RolesDataKey::RebalanceManager as u32, test.rebalance_manager.clone());

    let mut name_symbol: Map<String, String> = Map::new(&test.env);
    name_symbol.set(String::from_str(&test.env, "name"), String::from_str(&test.env, "dfToken"));
    name_symbol.set(String::from_str(&test.env, "symbol"), String::from_str(&test.env, "DFT"));

    let defindex_contract = create_defindex_vault(
        &test.env,
        assets,
        roles,
        2000u32,
        test.defindex_protocol_receiver.clone(),
        2500u32,
        test.defindex_factory.clone(),
        test.soroswap_router.address.clone(),
        name_symbol,
        true
    );

    
    let users = DeFindexVaultTest::generate_random_users(&test.env, 1);
    
    let amount_1 = 1_0_000_000i128;
    test.token_0_admin_client.mint(&users[0], &amount_1);

    defindex_contract.deposit(&sorobanvec![&test.env, amount_1],&sorobanvec![&test.env, amount_1], &users[0], &false);

    let result = defindex_contract.try_withdraw(&99i128, &users[0]);
    assert_eq!(result, Err(Ok(ContractError::InsufficientAmount)));
    
    let result = defindex_contract.withdraw(&100i128, &users[0]);
    assert_eq!(result, sorobanvec![&test.env, 100i128]);
}

// check that withdraw without balance after initialized returns error AmountOverTotalSupply
#[test]
fn zero_total_supply() {
    let test = DeFindexVaultTest::setup();
    test.env.mock_all_auths();
    let strategy_params_token_0 = create_strategy_params_token_0(&test);
    let assets: Vec<AssetStrategySet> = sorobanvec![
        &test.env,
        AssetStrategySet {
            address: test.token_0.address.clone(),
            strategies: strategy_params_token_0.clone()
        }
    ];

    let mut roles: Map<u32, Address> = Map::new(&test.env);
    roles.set(RolesDataKey::Manager as u32, test.manager.clone());
    roles.set(RolesDataKey::EmergencyManager as u32, test.emergency_manager.clone());
    roles.set(RolesDataKey::VaultFeeReceiver as u32, test.vault_fee_receiver.clone());
    roles.set(RolesDataKey::RebalanceManager as u32, test.rebalance_manager.clone());

    let mut name_symbol: Map<String, String> = Map::new(&test.env);
    name_symbol.set(String::from_str(&test.env, "name"), String::from_str(&test.env, "dfToken"));
    name_symbol.set(String::from_str(&test.env, "symbol"), String::from_str(&test.env, "DFT"));

    let defindex_contract = create_defindex_vault(
        &test.env,
        assets,
        roles,
        2000u32,
        test.defindex_protocol_receiver.clone(),
        2500u32,
        test.defindex_factory.clone(),
        test.soroswap_router.address.clone(),
        name_symbol,
        true
    );

    let users = DeFindexVaultTest::generate_random_users(&test.env, 1);

    let result = defindex_contract.try_withdraw(&100i128, &users[0]);
    assert_eq!(result, Err(Ok(ContractError::AmountOverTotalSupply)));
}

// check that withdraw with not enough balance returns error InsufficientBalance
#[test]
fn not_enough_balance() {
    let test = DeFindexVaultTest::setup();
    test.env.mock_all_auths();
    let strategy_params_token_0 = create_strategy_params_token_0(&test);
    let assets: Vec<AssetStrategySet> = sorobanvec![
        &test.env,
        AssetStrategySet {
            address: test.token_0.address.clone(),
            strategies: strategy_params_token_0.clone()
        }
    ];

    let mut roles: Map<u32, Address> = Map::new(&test.env);
    roles.set(RolesDataKey::Manager as u32, test.manager.clone());
    roles.set(RolesDataKey::EmergencyManager as u32, test.emergency_manager.clone());
    roles.set(RolesDataKey::VaultFeeReceiver as u32, test.vault_fee_receiver.clone());
    roles.set(RolesDataKey::RebalanceManager as u32, test.rebalance_manager.clone());

    let mut name_symbol: Map<String, String> = Map::new(&test.env);
    name_symbol.set(String::from_str(&test.env, "name"), String::from_str(&test.env, "dfToken"));
    name_symbol.set(String::from_str(&test.env, "symbol"), String::from_str(&test.env, "DFT"));

    let defindex_contract = create_defindex_vault(
        &test.env,
        assets,
        roles,
        2000u32,
        test.defindex_protocol_receiver.clone(),
        2500u32,
        test.defindex_factory.clone(),
        test.soroswap_router.address.clone(),
        name_symbol,
        true
    );

    // We need to generate 2 users, to have more total supply than the amount to withdraw
    let users = DeFindexVaultTest::generate_random_users(&test.env, 2);

    let amount_to_deposit = 567890i128;
    test.token_0_admin_client
        .mint(&users[0], &amount_to_deposit);
    test.token_0_admin_client
        .mint(&users[1], &amount_to_deposit);

    assert_eq!(test.token_0.balance(&users[0]), amount_to_deposit);
    assert_eq!(test.token_0.balance(&users[1]), amount_to_deposit);

    // first the user deposits
    defindex_contract.deposit(
        &sorobanvec![&test.env, amount_to_deposit],
        &sorobanvec![&test.env, amount_to_deposit],
        &users[0],
        &false,
    );

    defindex_contract.deposit(
        &sorobanvec![&test.env, amount_to_deposit],
        &sorobanvec![&test.env, amount_to_deposit],
        &users[1],
        &false,
    );

    // check that the every user has vault shares
    assert_eq!(
        defindex_contract.balance(&users[0]),
        amount_to_deposit - 1000
    );
    assert_eq!(defindex_contract.balance(&users[1]), amount_to_deposit);
    // check that total supply of vault shares is indeed amount_to_deposit*2
    assert_eq!(defindex_contract.total_supply(), amount_to_deposit * 2);

    // now user 0 tries to withdraw amount_to_deposit - 1000 +1 (more that it has)

    let result = defindex_contract.try_withdraw(&(amount_to_deposit - 1000 + 1), &users[0]);
    assert_eq!(result, Err(Ok(ContractError::InsufficientBalance)));
}

#[test]
fn from_idle_one_asset_one_strategy_success() {
    let test = DeFindexVaultTest::setup();
    test.env.mock_all_auths();
    let strategy_params_token_0 = create_strategy_params_token_0(&test);
    let assets: Vec<AssetStrategySet> = sorobanvec![
        &test.env,
        AssetStrategySet {
            address: test.token_0.address.clone(),
            strategies: strategy_params_token_0.clone()
        }
    ];

    let mut roles: Map<u32, Address> = Map::new(&test.env);
    roles.set(RolesDataKey::Manager as u32, test.manager.clone());
    roles.set(RolesDataKey::EmergencyManager as u32, test.emergency_manager.clone());
    roles.set(RolesDataKey::VaultFeeReceiver as u32, test.vault_fee_receiver.clone());
    roles.set(RolesDataKey::RebalanceManager as u32, test.rebalance_manager.clone());

    let mut name_symbol: Map<String, String> = Map::new(&test.env);
    name_symbol.set(String::from_str(&test.env, "name"), String::from_str(&test.env, "dfToken"));
    name_symbol.set(String::from_str(&test.env, "symbol"), String::from_str(&test.env, "DFT"));

    let defindex_contract = create_defindex_vault(
        &test.env,
        assets,
        roles,
        2000u32,
        test.defindex_protocol_receiver.clone(),
        2500u32,
        test.defindex_factory.clone(),
        test.soroswap_router.address.clone(),
        name_symbol,
        true
    );
    let amount = 1234567890i128;

    let users = DeFindexVaultTest::generate_random_users(&test.env, 1);

    test.token_0_admin_client.mint(&users[0], &amount);
    let user_balance = test.token_0.balance(&users[0]);
    assert_eq!(user_balance, amount);
    // here youll need to create a client for a token with the same address

    let df_balance = defindex_contract.balance(&users[0]);
    assert_eq!(df_balance, 0i128);

    // Deposit
    let amount_to_deposit = 567890i128;
    defindex_contract.deposit(
        &sorobanvec![&test.env, amount_to_deposit],
        &sorobanvec![&test.env, amount_to_deposit],
        &users[0],
        &false,
    );

    // Check Balances after deposit

    // Token balance of user
    let user_balance = test.token_0.balance(&users[0]);
    assert_eq!(user_balance, amount - amount_to_deposit);

    // Token balance of vault should be amount_to_deposit
    // Because balances are still in indle, balances are not in strategy, but in idle

    let vault_balance = test.token_0.balance(&defindex_contract.address);
    assert_eq!(vault_balance, amount_to_deposit);

    // Token balance of hodl strategy should be 0 (all in idle)
    let strategy_balance = test.token_0.balance(&test.strategy_client_token_0.address);
    assert_eq!(strategy_balance, 0);

    // Df balance of user should be equal to deposited amount
    let df_balance = defindex_contract.balance(&users[0]);
    assert_eq!(df_balance, amount_to_deposit - 1000); // 1000  gets locked in the vault forever

    // check total manage funds
    let mut total_managed_funds_expected = Map::new(&test.env);
    let strategy_investments_expected = sorobanvec![
        &test.env,
        StrategyAllocation {
            strategy_address: test.strategy_client_token_0.address.clone(),
            amount: 0, //funds has not been invested yet!
        }
    ];
    total_managed_funds_expected.set(
        test.token_0.address.clone(),
        CurrentAssetInvestmentAllocation {
            asset: test.token_0.address.clone(),
            total_amount: amount_to_deposit,
            idle_amount: amount_to_deposit,
            invested_amount: 0i128,
            strategy_allocations: strategy_investments_expected,
        },
    );

    let total_managed_funds = defindex_contract.fetch_total_managed_funds();
    assert_eq!(total_managed_funds, total_managed_funds_expected);

    // user decides to withdraw a portion of deposited amount
    let amount_to_withdraw = 123456i128;
    defindex_contract.withdraw(&amount_to_withdraw, &users[0]);

    // Check Balances after withdraw

    // Token balance of user should be amount - amount_to_deposit + amount_to_withdraw
    let user_balance = test.token_0.balance(&users[0]);
    assert_eq!(
        user_balance,
        amount - amount_to_deposit + amount_to_withdraw
    );

    // Token balance of vault should be amount_to_deposit - amount_to_withdraw
    let vault_balance = test.token_0.balance(&defindex_contract.address);
    assert_eq!(vault_balance, amount_to_deposit - amount_to_withdraw);

    // Token balance of hodl strategy should be 0 (all in idle)
    let strategy_balance = test.token_0.balance(&test.strategy_client_token_0.address);
    assert_eq!(strategy_balance, 0);

    // Df balance of user should be equal to deposited amount - amount_to_withdraw - 1000
    let df_balance = defindex_contract.balance(&users[0]);
    assert_eq!(df_balance, amount_to_deposit - amount_to_withdraw - 1000);

    // check total manage funds
    let mut total_managed_funds_expected = Map::new(&test.env);
    let strategy_investments_expected = sorobanvec![
        &test.env,
        StrategyAllocation {
            strategy_address: test.strategy_client_token_0.address.clone(),
            amount: 0, //funds has not been invested yet!
        }
    ];
    total_managed_funds_expected.set(
        test.token_0.address.clone(),
        CurrentAssetInvestmentAllocation {
            asset: test.token_0.address.clone(),
            total_amount: amount_to_deposit - amount_to_withdraw,
            idle_amount: amount_to_deposit - amount_to_withdraw,
            invested_amount: 0i128,
            strategy_allocations: strategy_investments_expected,
        },
    );

    let total_managed_funds = defindex_contract.fetch_total_managed_funds();
    assert_eq!(total_managed_funds, total_managed_funds_expected);

    // user tries to withdraw more than deposited amount
    let amount_to_withdraw_more = amount_to_deposit + 1;
    let result = defindex_contract.try_withdraw(&amount_to_withdraw_more, &users[0]);

    assert_eq!(result, Err(Ok(ContractError::AmountOverTotalSupply)));

    // // withdraw remaining balance
    let result =
        defindex_contract.withdraw(&(amount_to_deposit - amount_to_withdraw - 1000), &users[0]);

    assert_eq!(
        result,
        sorobanvec![&test.env, amount_to_deposit - amount_to_withdraw - 1000]
    );

    let df_balance = defindex_contract.balance(&users[0]);
    assert_eq!(df_balance, 0i128);

    let user_balance = test.token_0.balance(&users[0]);
    assert_eq!(user_balance, amount - 1000);

    // check total manage funds
    let mut total_managed_funds_expected = Map::new(&test.env);
    let strategy_investments_expected = sorobanvec![
        &test.env,
        StrategyAllocation {
            strategy_address: test.strategy_client_token_0.address.clone(),
            amount: 0, //funds has not been invested yet!
        }
    ];
    total_managed_funds_expected.set(
        test.token_0.address.clone(),
        CurrentAssetInvestmentAllocation {
            asset: test.token_0.address.clone(),
            total_amount: 1000,
            idle_amount: 1000,
            invested_amount: 0i128,
            strategy_allocations: strategy_investments_expected,
        },
    );

    let total_managed_funds = defindex_contract.fetch_total_managed_funds();
    assert_eq!(total_managed_funds, total_managed_funds_expected);
}

#[test]
fn from_idle_two_assets_success() {
    let test = DeFindexVaultTest::setup();
    test.env.mock_all_auths();
    let strategy_params_token_0 = create_strategy_params_token_0(&test);
    let strategy_params_token_1 = create_strategy_params_token_1(&test);
    let assets: Vec<AssetStrategySet> = sorobanvec![
        &test.env,
        AssetStrategySet {
            address: test.token_0.address.clone(),
            strategies: strategy_params_token_0.clone()
        },
        AssetStrategySet {
            address: test.token_1.address.clone(),
            strategies: strategy_params_token_1.clone()
        }
    ];

    let mut roles: Map<u32, Address> = Map::new(&test.env);
    roles.set(RolesDataKey::Manager as u32, test.manager.clone());
    roles.set(RolesDataKey::EmergencyManager as u32, test.emergency_manager.clone());
    roles.set(RolesDataKey::VaultFeeReceiver as u32, test.vault_fee_receiver.clone());
    roles.set(RolesDataKey::RebalanceManager as u32, test.rebalance_manager.clone());

    let mut name_symbol: Map<String, String> = Map::new(&test.env);
    name_symbol.set(String::from_str(&test.env, "name"), String::from_str(&test.env, "dfToken"));
    name_symbol.set(String::from_str(&test.env, "symbol"), String::from_str(&test.env, "DFT"));

    let defindex_contract = create_defindex_vault(
        &test.env,
        assets,
        roles,
        2000u32,
        test.defindex_protocol_receiver.clone(),
        2500u32,
        test.defindex_factory.clone(),
        test.soroswap_router.address.clone(),
        name_symbol,
        true
    );
    let amount = 1234567890i128;

    let users = DeFindexVaultTest::generate_random_users(&test.env, 1);

    test.token_0_admin_client.mint(&users[0], &amount);
    test.token_1_admin_client.mint(&users[0], &amount);
    assert_eq!(test.token_0.balance(&users[0]), amount);
    assert_eq!(test.token_0.balance(&users[0]), amount);

    let df_balance = defindex_contract.balance(&users[0]);
    assert_eq!(df_balance, 0i128);

    // Deposit
    let amount_to_deposit_0 = 567890i128;
    let amount_to_deposit_1 = 987654i128;
    defindex_contract.deposit(
        &sorobanvec![&test.env, amount_to_deposit_0, amount_to_deposit_1],
        &sorobanvec![&test.env, amount_to_deposit_0, amount_to_deposit_1],
        &users[0],
        &false,
    );

    // Check Balances after deposit

    // Token balance of user
    assert_eq!(
        test.token_0.balance(&users[0]),
        amount - amount_to_deposit_0
    );
    assert_eq!(
        test.token_1.balance(&users[0]),
        amount - amount_to_deposit_1
    );

    // Token balance of vault should be amount_to_deposit
    // Because balances are still in indle, balances are not in strategy, but in idle

    assert_eq!(
        test.token_0.balance(&defindex_contract.address),
        amount_to_deposit_0
    );
    assert_eq!(
        test.token_1.balance(&defindex_contract.address),
        amount_to_deposit_1
    );

    // Token balance of hodl strategy should be 0 (all in idle)
    assert_eq!(
        test.token_0.balance(&test.strategy_client_token_0.address),
        0
    );
    assert_eq!(
        test.token_1.balance(&test.strategy_client_token_1.address),
        0
    );

    // Df balance of user should be equal to amount_to_deposit_0+amount_to_deposit_1 - 1000
    // 567890+987654-1000 = 1554544
    let df_balance = defindex_contract.balance(&users[0]);
    assert_eq!(df_balance, 1554544);

    // check total manage funds
    let mut total_managed_funds_expected = Map::new(&test.env);
    total_managed_funds_expected.set(
        test.token_0.address.clone(),
        CurrentAssetInvestmentAllocation {
            asset: test.token_0.address.clone(),
            total_amount: 567890i128,
            idle_amount: 567890i128,
            invested_amount: 0i128,
            strategy_allocations: sorobanvec![
                &test.env,
                StrategyAllocation {
                    strategy_address: test.strategy_client_token_0.address.clone(),
                    amount: 0, //funds has not been invested yet!
                }
            ],
        },
    );

    total_managed_funds_expected.set(
        test.token_1.address.clone(),
        CurrentAssetInvestmentAllocation {
            asset: test.token_1.address.clone(),
            total_amount: 987654i128,
            idle_amount: 987654i128,
            invested_amount: 0i128,
            strategy_allocations: sorobanvec![
                &test.env,
                StrategyAllocation {
                    strategy_address: test.strategy_client_token_1.address.clone(),
                    amount: 0, //funds has not been invested yet!
                }
            ],
        },
    );
    let total_managed_funds = defindex_contract.fetch_total_managed_funds();
    assert_eq!(total_managed_funds, total_managed_funds_expected);

    // user decides to withdraw a portion of their vault shares
    // from 1554544 it will withdraw 123456.
    // total shares = 567890+987654 = 1555544
    // asset 0 = withdaw_shares*total_asset_0/total_shares = 123456*567890/1555544 = 45070.681279347 = 45070
    // asset 1 = withdaw_shares*total_asset_1/total_shares = 123456*987654/1555544 = 78385.318720653 = 78385

    let amount_to_withdraw = 123456i128;
    let result = defindex_contract.withdraw(&amount_to_withdraw, &users[0]);

    // expected asset vec Vec<AssetStrategySet>
    // pub struct AssetStrategySet {
    //     pub address: Address,
    //     pub strategies: Vec<Strategy>,
    // }
    // pub struct Strategy {
    //     pub address: Address,
    //     pub name: String,
    //     pub paused: bool,
    // }
    let expected_asset_vec = sorobanvec![
        &test.env,
        AssetStrategySet {
            address: test.token_0.address.clone(),
            strategies: sorobanvec![
                &test.env,
                Strategy {
                    address: test.strategy_client_token_0.address.clone(),
                    name: String::from_str(&test.env, "Strategy 1"),
                    paused: false,
                }
            ],
        },
        AssetStrategySet {
            address: test.token_1.address.clone(),
            strategies: sorobanvec![
                &test.env,
                Strategy {
                    address: test.strategy_client_token_1.address.clone(),
                    name: String::from_str(&test.env, "Strategy 1"),
                    paused: false,
                }
            ],
        }
    ];
    assert_eq!(defindex_contract.get_assets(), expected_asset_vec);
    let expected_result = sorobanvec![&test.env, 45070, 78385];
    assert_eq!(result, expected_result);

    // Token balance of user
    assert_eq!(
        test.token_0.balance(&users[0]),
        amount - amount_to_deposit_0 + 45070
    );
    assert_eq!(
        test.token_1.balance(&users[0]),
        amount - amount_to_deposit_1 + 78385
    );

    // Token balance of vault (still idle)

    assert_eq!(
        test.token_0.balance(&defindex_contract.address),
        amount_to_deposit_0 - 45070
    );
    assert_eq!(
        test.token_1.balance(&defindex_contract.address),
        amount_to_deposit_1 - 78385
    );

    // Token balance of hodl strategy should be 0 (all in idle)
    assert_eq!(
        test.token_0.balance(&test.strategy_client_token_0.address),
        0
    );
    assert_eq!(
        test.token_1.balance(&test.strategy_client_token_1.address),
        0
    );

    // Df balance of user should be equal to amount_to_deposit_0+amount_to_deposit_1 - 1000 - 123456
    // 567890+987654-1000 -123456 = 1434088
    let df_balance = defindex_contract.balance(&users[0]);
    assert_eq!(df_balance, 1431088);

    // check total manage funds
    let mut total_managed_funds_expected = Map::new(&test.env);
    total_managed_funds_expected.set(
        test.token_0.address.clone(),
        CurrentAssetInvestmentAllocation {
            asset: test.token_0.address.clone(),
            total_amount: 567890i128 - 45070,
            idle_amount: 567890i128 - 45070,
            invested_amount: 0i128,
            strategy_allocations: sorobanvec![
                &test.env,
                StrategyAllocation {
                    strategy_address: test.strategy_client_token_0.address.clone(),
                    amount: 0, //funds has not been invested yet!
                }
            ],
        },
    );

    total_managed_funds_expected.set(
        test.token_1.address.clone(),
        CurrentAssetInvestmentAllocation {
            asset: test.token_1.address.clone(),
            total_amount: 987654i128 - 78385,
            idle_amount: 987654i128 - 78385,
            invested_amount: 0i128,
            strategy_allocations: sorobanvec![
                &test.env,
                StrategyAllocation {
                    strategy_address: test.strategy_client_token_1.address.clone(),
                    amount: 0, //funds has not been invested yet!
                }
            ],
        },
    );

    let total_managed_funds = defindex_contract.fetch_total_managed_funds();
    assert_eq!(total_managed_funds, total_managed_funds_expected);
}

#[test]
fn from_strategy_one_asset_one_strategy_success() {
    let test = DeFindexVaultTest::setup();
    test.env.mock_all_auths();
    let strategy_params_token_0 = create_strategy_params_token_0(&test);
    let assets: Vec<AssetStrategySet> = sorobanvec![
        &test.env,
        AssetStrategySet {
            address: test.token_0.address.clone(),
            strategies: strategy_params_token_0.clone()
        }
    ];

    let mut roles: Map<u32, Address> = Map::new(&test.env);
    roles.set(RolesDataKey::Manager as u32, test.manager.clone());
    roles.set(RolesDataKey::EmergencyManager as u32, test.emergency_manager.clone());
    roles.set(RolesDataKey::VaultFeeReceiver as u32, test.vault_fee_receiver.clone());
    roles.set(RolesDataKey::RebalanceManager as u32, test.rebalance_manager.clone());

    let mut name_symbol: Map<String, String> = Map::new(&test.env);
    name_symbol.set(String::from_str(&test.env, "name"), String::from_str(&test.env, "dfToken"));
    name_symbol.set(String::from_str(&test.env, "symbol"), String::from_str(&test.env, "DFT"));

    let defindex_contract = create_defindex_vault(
        &test.env,
        assets,
        roles,
        2000u32,
        test.defindex_protocol_receiver.clone(),
        2500u32,
        test.defindex_factory.clone(),
        test.soroswap_router.address.clone(),
        name_symbol,
        true
    );
    let amount = 1_0_000_000i128;

    let users = DeFindexVaultTest::generate_random_users(&test.env, 1);

    test.token_0_admin_client.mint(&users[0], &amount);
    let user_balance = test.token_0.balance(&users[0]);
    assert_eq!(user_balance, amount);
    // here youll need to create a client for a token with the same address

    let df_balance = defindex_contract.balance(&users[0]);
    assert_eq!(df_balance, 0i128);

    defindex_contract.deposit(
        &sorobanvec![&test.env, amount],
        &sorobanvec![&test.env, amount],
        &users[0],
        &false,
    );

    let df_balance = defindex_contract.balance(&users[0]);
    assert_eq!(df_balance, amount - 1000);

    let rebalance_instructions = sorobanvec![
        &test.env,
        Instruction::Invest(
            test.strategy_client_token_0.address.clone(),
            amount
        ),
    ];

    defindex_contract.rebalance(&test.rebalance_manager, &rebalance_instructions);

    let vault_balance = test.token_0.balance(&defindex_contract.address);
    assert_eq!(vault_balance, 0);

    defindex_contract.withdraw(&df_balance, &users[0]);

    let df_balance = defindex_contract.balance(&users[0]);
    assert_eq!(df_balance, 0i128);

    let user_balance = test.token_0.balance(&users[0]);
    assert_eq!(user_balance, amount - 1000);
}

#[test]
fn from_strategies_one_asset_two_strategies_success() {
    let test = DeFindexVaultTest::setup();
    test.env.mock_all_auths();
    let strategy_client_1 = create_fixed_strategy(&test.env, &test.token_0.address.clone());

    let strategy_params = sorobanvec![
        &test.env, 
        Strategy {
            name: String::from_str(&test.env, "strategy1"),
            address: test.strategy_client_token_0.address.clone(),
            paused: false,
        },
        Strategy {
            name: String::from_str(&test.env, "strategy2"),
            address: strategy_client_1.address.clone(),
            paused: false,
        },
    ];
    let assets: Vec<AssetStrategySet> = sorobanvec![
        &test.env,
        AssetStrategySet {
            address: test.token_0.address.clone(),
            strategies: strategy_params.clone(),
        }
    ];

    let mut roles: Map<u32, Address> = Map::new(&test.env);
    roles.set(RolesDataKey::Manager as u32, test.manager.clone());
    roles.set(RolesDataKey::EmergencyManager as u32, test.emergency_manager.clone());
    roles.set(RolesDataKey::VaultFeeReceiver as u32, test.vault_fee_receiver.clone());
    roles.set(RolesDataKey::RebalanceManager as u32, test.rebalance_manager.clone());

    let mut name_symbol: Map<String, String> = Map::new(&test.env);
    name_symbol.set(String::from_str(&test.env, "name"), String::from_str(&test.env, "dfToken"));
    name_symbol.set(String::from_str(&test.env, "symbol"), String::from_str(&test.env, "DFT"));

    let defindex_contract = create_defindex_vault(
        &test.env,
        assets,
        roles,
        2000u32,
        test.defindex_protocol_receiver.clone(),
        2500u32,
        test.defindex_factory.clone(),
        test.soroswap_router.address.clone(),
        name_symbol,
        true
    );

    let assets = defindex_contract.get_assets();
    assert_eq!(assets.len(), 1);
    let asset = assets.get(0).unwrap();
    assert_eq!(asset.strategies.len(), strategy_params.len());

    let amount_0 = 500_0_000_000i128;
    let amount_1 = 500_0_000_000i128;

    let users = DeFindexVaultTest::generate_random_users(&test.env, 2);

    test.token_0_admin_client.mint(&users[0], &amount_0);
    test.token_0_admin_client.mint(&users[1], &amount_1);

    let user_0_balance = test.token_0.balance(&users[0]);
    let user_1_balance = test.token_0.balance(&users[1]);
    assert_eq!(user_0_balance, amount_0);
    assert_eq!(user_1_balance, amount_1);
    // here youll need to create a client for a token with the same address

    let df_balance = defindex_contract.balance(&users[0]);
    assert_eq!(df_balance, 0i128);

    defindex_contract.deposit(
        &sorobanvec![&test.env, amount_0],
        &sorobanvec![&test.env, amount_0],
        &users[0],
        &false,
    );
    defindex_contract.deposit(
        &sorobanvec![&test.env, amount_1],
        &sorobanvec![&test.env, amount_1],
        &users[1],
        &false,
    );

    let df_balance = defindex_contract.balance(&users[0]);
    assert_eq!(df_balance, amount_0 - 1000);


    let amount_to_invest_0 = 640_0_000_000i128;
    let amount_to_invest_1 = 160_0_000_000i128;


    let investments = sorobanvec![
        &test.env,
        Some(AssetInvestmentAllocation {
            asset: test.token_0.address.clone(),
            strategy_allocations: sorobanvec![
                &test.env,
                Some(StrategyAllocation {
                strategy_address: test.strategy_client_token_0.address.clone(),
                amount: amount_to_invest_0,
                }),
                Some(StrategyAllocation {
                strategy_address: strategy_client_1.address.clone(),
                amount: amount_to_invest_1,
                }),
            ],
        })
    ];
    defindex_contract.invest(&investments);

    let strategy_1_balance_before_withdraw = test.token_0.balance(&test.strategy_client_token_0.address);
    let strategy_2_balance_before_withdraw = test.token_0.balance(&strategy_client_1.address);
    let idle_funds_before_withdraw = defindex_contract.fetch_current_idle_funds().get(test.token_0.address.clone()).unwrap();

    defindex_contract.withdraw(&(amount_0-1000), &users[0]);

    let unwind_amount = (amount_0 - 1000)-idle_funds_before_withdraw;
    let strategy_1_expected_unwind = (unwind_amount as f64 * 0.8) as i128;
    let strategy_2_expected_unwind = (unwind_amount as f64 * 0.2) as i128;


    let strategy_1_balance_after_withdraw = test.token_0.balance(&test.strategy_client_token_0.address);
    let strategy_2_balance_after_withdraw = test.token_0.balance(&strategy_client_1.address);
    
    let strategy_1_balance_diff = strategy_1_balance_before_withdraw - strategy_1_balance_after_withdraw;
    let strategy_2_balance_diff = strategy_2_balance_before_withdraw - strategy_2_balance_after_withdraw;

    assert_eq!(strategy_1_balance_diff, strategy_1_expected_unwind);
    assert_eq!(strategy_2_balance_diff, strategy_2_expected_unwind);

}

#[test]
fn from_strategies_two_asset_each_one_strategy_success() {
    // We will have two assets, each asset with one strategy
    let test = DeFindexVaultTest::setup();
    test.env.mock_all_auths();
    let strategy_params_token_0 = create_strategy_params_token_0(&test);
    let strategy_params_token_1 = create_strategy_params_token_1(&test);
    let assets: Vec<AssetStrategySet> = sorobanvec![
        &test.env,
        AssetStrategySet {
            address: test.token_0.address.clone(),
            strategies: strategy_params_token_0.clone()
        },
        AssetStrategySet {
            address: test.token_1.address.clone(),
            strategies: strategy_params_token_1.clone()
        }
    ];
    // initialize
    let mut roles: Map<u32, Address> = Map::new(&test.env);
    roles.set(RolesDataKey::Manager as u32, test.manager.clone());
    roles.set(RolesDataKey::EmergencyManager as u32, test.emergency_manager.clone());
    roles.set(RolesDataKey::VaultFeeReceiver as u32, test.vault_fee_receiver.clone());
    roles.set(RolesDataKey::RebalanceManager as u32, test.rebalance_manager.clone());

    let mut name_symbol: Map<String, String> = Map::new(&test.env);
    name_symbol.set(String::from_str(&test.env, "name"), String::from_str(&test.env, "dfToken"));
    name_symbol.set(String::from_str(&test.env, "symbol"), String::from_str(&test.env, "DFT"));

    let defindex_contract = create_defindex_vault(
        &test.env,
        assets,
        roles,
        2000u32,
        test.defindex_protocol_receiver.clone(),
        2500u32,
        test.defindex_factory.clone(),
        test.soroswap_router.address.clone(),
        name_symbol,
        true
    );
    // mint
    let amount = 987654321i128;
    let users = DeFindexVaultTest::generate_random_users(&test.env, 1);
    test.token_0_admin_client.mint(&users[0], &amount);
    test.token_1_admin_client.mint(&users[0], &amount);
    assert_eq!(test.token_0.balance(&users[0]), amount);
    assert_eq!(test.token_1.balance(&users[0]), amount);

    // deposit
    let amount_to_deposit_0 = 123456789i128;
    let amount_to_deposit_1 = 234567890i128;

    let deposit_result = defindex_contract.deposit(
        &sorobanvec![&test.env, amount_to_deposit_0, amount_to_deposit_1],
        &sorobanvec![&test.env, amount_to_deposit_0, amount_to_deposit_1],
        &users[0],
        &false,
    );

    // check deposit result. Ok((amounts, shares_to_mint))
    // shares to mint = 123456789 + 234567890 = 358024679
    assert_eq!(defindex_contract.total_supply(), 358024679);

    assert_eq!(
        deposit_result,
        (
            sorobanvec![&test.env, amount_to_deposit_0, amount_to_deposit_1],
            358024679,
            None
        )
    );

    // check balances
    assert_eq!(
        test.token_0.balance(&users[0]),
        amount - amount_to_deposit_0
    );
    assert_eq!(
        test.token_1.balance(&users[0]),
        amount - amount_to_deposit_1
    );

    // check vault balances
    assert_eq!(
        test.token_0.balance(&defindex_contract.address),
        amount_to_deposit_0
    );
    assert_eq!(
        test.token_1.balance(&defindex_contract.address),
        amount_to_deposit_1
    );

    // check strategy balances
    assert_eq!(
        test.token_0.balance(&test.strategy_client_token_0.address),
        0
    );
    assert_eq!(
        test.token_1.balance(&test.strategy_client_token_1.address),
        0
    );

    // invest in strategies. We will invest 100% of the idle funds
    let rebalance_instructions = sorobanvec![
        &test.env,
        Instruction::Invest(
            test.strategy_client_token_0.address.clone(),
            amount_to_deposit_0
        ),
        Instruction::Invest(
            test.strategy_client_token_1.address.clone(),
            amount_to_deposit_1
        ),
    ];

    defindex_contract.rebalance(&test.rebalance_manager, &rebalance_instructions);

    // check vault balances
    assert_eq!(test.token_0.balance(&defindex_contract.address), 0);
    assert_eq!(test.token_1.balance(&defindex_contract.address), 0);

    // check strategy balances
    assert_eq!(
        test.token_0.balance(&test.strategy_client_token_0.address),
        amount_to_deposit_0
    );
    assert_eq!(
        test.token_1.balance(&test.strategy_client_token_1.address),
        amount_to_deposit_1
    );

    //check user vault shares
    let df_balance = defindex_contract.balance(&users[0]);
    // vault shares should be amount_to_deposit_0 + amount_to_deposit_1 - 1000
    // 123456789 + 234567890 - 1000 = 358023679
    // but total vault shares are 358023679 + 1000 = 358024679
    assert_eq!(df_balance, 358023679);

    // User wants to withdraw 35353535 shares
    // from asset 0: total_funds_0 * withdraw_shares / total_shares
    // from asset 1: total_funds_1 * withdraw_shares / total_shares
    // user will get asset 0: 123456789 * 35353535 / 358024679 =  12190874.447789436 = 12190874
    // user will get asset 1: 234567890 * 35353535 / 358024679 = 23162660.552210564 = 23162660

    let amount_to_withdraw = 35353535i128;
    let result = defindex_contract.withdraw(&amount_to_withdraw, &users[0]);

    assert_eq!(defindex_contract.total_supply(), 322671144); //358024679- 35353535

    // check expected result
    let expected_result = sorobanvec![&test.env, 12190874, 23162660];
    assert_eq!(result, expected_result);

    // check user balances
    assert_eq!(
        test.token_0.balance(&users[0]),
        amount - amount_to_deposit_0 + 12190874
    );
    assert_eq!(
        test.token_1.balance(&users[0]),
        amount - amount_to_deposit_1 + 23162660
    );

    // check vault balances
    assert_eq!(test.token_0.balance(&defindex_contract.address), 0);
    assert_eq!(test.token_1.balance(&defindex_contract.address), 0);

    // check strategy balances
    assert_eq!(
        test.token_0.balance(&test.strategy_client_token_0.address),
        amount_to_deposit_0 - 12190874
    );
    assert_eq!(
        test.token_1.balance(&test.strategy_client_token_1.address),
        amount_to_deposit_1 - 23162660
    );

    // check user vault shares // should be 358023679−35353535 = 322670144
    let df_balance = defindex_contract.balance(&users[0]);
    assert_eq!(df_balance, 322670144);

    // now we deposit again to have a lot in idle funds
    // because the vault has 123456789 - 12190874 = 111,265,915 of token 0
    // and 234567890 - 23162660 = 211,405,230 of token 1
    // this proportion should be maintained

    // if user wants to deposit again 2,222,222 of token 0, it should invest from token 1:
    // 2222222 * 211405230   / 111265915   =  4222221.630236537 = 4222221

    let amount_to_deposit_0_new = 2222222i128;
    let amount_to_deposit_1_new = 4222221i128;

    let (amounts, shares_minted, asset_allocation) = defindex_contract.deposit(
        &sorobanvec![
            &test.env,
            amount_to_deposit_0_new,
            amount_to_deposit_1_new + 100
        ],
        &sorobanvec![
            &test.env,
            amount_to_deposit_0_new,
            amount_to_deposit_1_new - 100
        ],
        &users[0],
        &false,
    );

    // expected amounts
    let expected_amounts = sorobanvec![&test.env, 2222222, 4222221];
    assert_eq!(amounts, expected_amounts);
    assert_eq!(asset_allocation, None);

    // expected shares minted
    // total supply was 123456789+234567890 = 358024679
    // then we withdaw 35353535
    // total supply is 358024679 - 35353535 = 322671144
    // new shares to mint = total_supplly * amount_desired_target / reserve_target
    // 322671144 * 2222222 / 111265915 = 6444443.610264365 = 6444443
    assert_eq!(shares_minted, 6444443);

    assert_eq!(defindex_contract.total_supply(), 329115587); //358024679- 35353535 + 6444443

    // check user balances
    assert_eq!(
        test.token_0.balance(&users[0]),
        amount - amount_to_deposit_0 + 12190874 - 2222222
    );
    assert_eq!(
        test.token_1.balance(&users[0]),
        amount - amount_to_deposit_1 + 23162660 - 4222221
    );

    // check vault balance
    assert_eq!(test.token_0.balance(&defindex_contract.address), 2222222);
    assert_eq!(test.token_1.balance(&defindex_contract.address), 4222221);

    // check strategies balance
    assert_eq!(
        test.token_0.balance(&test.strategy_client_token_0.address),
        amount_to_deposit_0 - 12190874
    );
    assert_eq!(
        test.token_1.balance(&test.strategy_client_token_1.address),
        amount_to_deposit_1 - 23162660
    );

    // user withdraws only from idle funds 644444 (10% of what just deposited)
    //  this should only affect idle funds

    let amount_to_withdraw = 644444i128;
    let result = defindex_contract.withdraw(&amount_to_withdraw, &users[0]);

    assert_eq!(defindex_contract.total_supply(), 328471143); //358024679- 35353535 + 6444443 - 644444

    // the new totqal supply was 322671144+6444443 = 329115587
    // the total managed funds for asset 0 was 2222222 (idle) + amount_to_deposit_0 - 12190874
    // = 2222222 + 123456789 - 12190874 = 113488137

    // the total managed funds for asset 1 was 4222221 (idle) + amount_to_deposit_1 - 23162660
    // = 4222221 + 234567890 - 23162660 = 215627451

    // the expected amount to withdraw for asset 0 was total_funds_0 * withdraw_shares / total_shares
    // = 113488137 * 644444 / 329115587 = 222222.075920178 = 222222

    // the expected amount to withdraw for asset 1 was total_funds_1 * withdraw_shares / total_shares
    // = 215627451 * 644444 / 329115587 = 422221.92603793 = 422221

    let expected_result = sorobanvec![&test.env, 222222, 422221];
    assert_eq!(result, expected_result);

    // check balances
    assert_eq!(
        test.token_0.balance(&users[0]),
        amount - amount_to_deposit_0 + 12190874 - 2222222 + 222222
    );
    assert_eq!(
        test.token_1.balance(&users[0]),
        amount - amount_to_deposit_1 + 23162660 - 4222221 + 422221
    );

    // check vault balance
    assert_eq!(
        test.token_0.balance(&defindex_contract.address),
        2222222 - 222222
    );
    assert_eq!(
        test.token_1.balance(&defindex_contract.address),
        4222221 - 422221
    );

    // check strategies balance

    assert_eq!(
        test.token_0.balance(&test.strategy_client_token_0.address),
        amount_to_deposit_0 - 12190874
    );
    assert_eq!(
        test.token_1.balance(&test.strategy_client_token_1.address),
        amount_to_deposit_1 - 23162660
    );

    assert_eq!(defindex_contract.total_supply(), 328471143); //358024679- 35353535 + 6444443 - 644444

    // check df tokens balance of user
    assert_eq!(defindex_contract.balance(&users[0]), 328470143);

    // // Now we will wihdraw the total remineder amount of vault shares of the user
    // // 328471143 - 1000 = 328470143
    let result = defindex_contract.withdraw(&328470143, &users[0]);

    // from the total supply 328471143, the user will take 328470143 (almost all)
    // for asset 0 this means
    // 2222222 - 222222 (idle) + amount_to_deposit_0 - 12190874
    // 2000000 + 123456789 - 12190874 = 113265915

    // for asset 1 this means
    // 4222221 - 422221 (idle) + amount_to_deposit_1 - 23162660
    // 3800000 + 234567890 - 23162660 = 215205230

    // amounts to withdraw
    // for asset 0: total_funds_0 * withdraw_shares / total_shares
    // 113265915 * 328470143 / 328471143 = 113265570.17240277 = 113265570

    // for asset 1: total_funds_1 * withdraw_shares / total_shares
    // 215205230 * 328470143 / 328471143 = 215204574.827591141 = 215204574

    let expected_result = sorobanvec![&test.env, 113265570, 215204574];
    assert_eq!(result, expected_result);

    assert_eq!(defindex_contract.balance(&users[0]), 0);
    assert_eq!(defindex_contract.balance(&defindex_contract.address), 1000);

    // CHECK IDLE BALANCES
    // check vault balance
    assert_eq!(test.token_0.balance(&defindex_contract.address), 0);
    assert_eq!(test.token_1.balance(&defindex_contract.address), 0);

    // check strategies balance, they will hold the rest
    // for asset 0: total_funds_0 * 1000 / total_shares
    // 113265915 - 113265570 = 345

    // for asset 1: total_funds_1 * withdraw_shares / total_shares
    // 215205230- 215204574 = 656
    assert_eq!(
        test.token_0.balance(&test.strategy_client_token_0.address),
        345
    );
    assert_eq!(
        test.token_1.balance(&test.strategy_client_token_1.address),
        656
    );
}

// test withdraw without mock all auths
#[test]
fn from_strategy_success_no_mock_all_auths() {
    let test = DeFindexVaultTest::setup();

    let users = DeFindexVaultTest::generate_random_users(&test.env, 1);

    let assets: Vec<AssetStrategySet> = sorobanvec![
        &test.env,
        AssetStrategySet {
            address: test.token_0.address.clone(),
            strategies: sorobanvec![&test.env, 
                Strategy{
                    address: test.strategy_client_token_0.address.clone(),
                    name: String::from_str(&test.env, "Strategy 1"),
                    paused: false
                },     
                Strategy{
                    address: test.fixed_strategy_client_token_0.address.clone(),
                    name: String::from_str(&test.env, "Fixed Strategy 1"),
                    paused: false
                },     
            ]     
        },
        AssetStrategySet {
            address: test.token_1.address.clone(),
            strategies: sorobanvec![&test.env, 
                Strategy{
                    address: test.strategy_client_token_1.address.clone(),
                    name: String::from_str(&test.env, "Strategy 2"),
                    paused: false
                },     
                Strategy{
                    address: test.fixed_strategy_client_token_1.address.clone(),
                    name: String::from_str(&test.env, "Fixed Strategy 2"),
                    paused: false
                },     
            ]
        }
    ];

    let mut roles: Map<u32, Address> = Map::new(&test.env);
    roles.set(RolesDataKey::Manager as u32, test.manager.clone());
    roles.set(RolesDataKey::EmergencyManager as u32, test.emergency_manager.clone());
    roles.set(RolesDataKey::VaultFeeReceiver as u32, test.vault_fee_receiver.clone());
    roles.set(RolesDataKey::RebalanceManager as u32, test.rebalance_manager.clone());

    let mut name_symbol: Map<String, String> = Map::new(&test.env);
    name_symbol.set(String::from_str(&test.env, "name"), String::from_str(&test.env, "dfToken"));
    name_symbol.set(String::from_str(&test.env, "symbol"), String::from_str(&test.env, "DFT"));

    let defindex_contract = create_defindex_vault(
        &test.env,
        assets,
        roles,
        2000u32,
        test.defindex_protocol_receiver.clone(),
        2500u32,
        test.defindex_factory.clone(),
        test.soroswap_router.address.clone(),
        name_symbol,
        true
    );

    // mint 
    let amount = 987654321i128;
    let mocked_token_client_0 = test.token_0_admin_client.mock_all_auths();
    mocked_token_client_0.mint(&users[0], &amount);
    let mocked_token_client_1 = test.token_1_admin_client.mock_all_auths();
    mocked_token_client_1.mint(&users[0], &amount);

    assert_eq!(test.token_0.balance(&users[0]), amount);

    let assets = defindex_contract.get_assets();
    assert_eq!(assets.len(), 2);
    let asset_0 = assets.get(0).unwrap();
    let asset_1 = assets.get(1).unwrap();
    assert_eq!(asset_0.strategies.len(), 2);
    assert_eq!(asset_1.strategies.len(), 2);


    let deposit_amount_0 = 10_0_000_000i128;
    let deposit_amount_1 = 10_0_000_000i128;


    let amounts_desired = sorobanvec![&test.env, deposit_amount_0, deposit_amount_1];
    let amounts_min = sorobanvec![&test.env, deposit_amount_0, deposit_amount_1];
    let from =  &users[0].clone();
    let invest = false;

    defindex_contract.mock_auths(&[MockAuth {
        address: &from.clone(),
        invoke: &MockAuthInvoke {
            contract: &defindex_contract.address.clone(),
            fn_name: "deposit",
            args: (
                Vec::from_array(&test.env, [deposit_amount_0, deposit_amount_1]),
                Vec::from_array(&test.env, [deposit_amount_0, deposit_amount_1]),
                from.clone(),
                false
            ).into_val(&test.env),
            sub_invokes: &[
                MockAuthInvoke {
                    contract: &mocked_token_client_0.address.clone(),
                    fn_name: "transfer",
                    args: (
                        from.clone(),
                        defindex_contract.address.clone(),
                        deposit_amount_0,
                    ).into_val(&test.env),
                    sub_invokes: &[],
                },
                MockAuthInvoke {
                    contract: &mocked_token_client_1.address.clone(),
                    fn_name: "transfer",
                    args: (
                        from.clone(),
                        defindex_contract.address.clone(),
                        deposit_amount_1,
                    ).into_val(&test.env),
                    sub_invokes: &[],
                }
            ],
        },
    }
    ]).deposit(&amounts_desired, &amounts_min, &from, &invest); 
<<<<<<< HEAD
 
    let current_invested_funds = defindex_contract.fetch_current_invested_funds();
    let invested_funds_0 = current_invested_funds.get(test.token_0.address.clone()).unwrap();
    let invested_funds_1 = current_invested_funds.get(test.token_1.address.clone()).unwrap();
    let idle_funds_0 = defindex_contract.fetch_current_idle_funds().get(test.token_0.address.clone()).unwrap();
    let idle_funds_1 = defindex_contract.fetch_current_idle_funds().get(test.token_0.address.clone()).unwrap();

    assert_eq!(idle_funds_0, deposit_amount_0);
    assert_eq!(idle_funds_1, deposit_amount_1);
    assert_eq!(invested_funds_0, 0);
    assert_eq!(invested_funds_1, 0);

    let withdraw_amount_0 = deposit_amount_0/2;
=======

    let invested_funds = defindex_contract.fetch_total_managed_funds().get(test.token_0.address.clone()).unwrap().invested_amount;
    let idle_funds = defindex_contract.fetch_current_idle_funds().get(test.token_0.address.clone()).unwrap();

    assert_eq!(idle_funds, deposit_amount);
    assert_eq!(invested_funds, 0);

    let withdraw_amount = deposit_amount/2;
>>>>>>> 542f4d8f
    defindex_contract.mock_auths(&[MockAuth {
        address: &from.clone(),
        invoke: &MockAuthInvoke {
            contract: &defindex_contract.address.clone(),
            fn_name: "withdraw",
            args: (
                withdraw_amount_0,
                from,
            ).into_val(&test.env),
            sub_invokes: &[
                MockAuthInvoke {
                    contract: &defindex_contract.address,
                    fn_name: "require_auth",  // Added: Authorization check
                    args: (from.clone(),).into_val(&test.env),
                    sub_invokes: &[],
                },
                MockAuthInvoke {
                    contract: &mocked_token_client_0.address,
                    fn_name: "transfer",
                    args: (
                        defindex_contract.address.clone(),
                        from.clone(),
                        withdraw_amount_0,
                    ).into_val(&test.env),
                    sub_invokes: &[],
                },
            ],
        },
    }
    ]).withdraw(&withdraw_amount_0, &from.clone());

<<<<<<< HEAD
    let invested_funds_0 = defindex_contract.fetch_current_invested_funds().get(test.token_0.address.clone()).unwrap();
    let invested_funds_1 = defindex_contract.fetch_current_invested_funds().get(test.token_1.address.clone()).unwrap();
    let idle_funds_0 = defindex_contract.fetch_current_idle_funds().get(test.token_0.address.clone()).unwrap();
    let idle_funds_1 = defindex_contract.fetch_current_idle_funds().get(test.token_1.address.clone()).unwrap();
=======
    let invested_funds = defindex_contract.fetch_total_managed_funds().get(test.token_0.address.clone()).unwrap().invested_amount;
    let idle_funds = defindex_contract.fetch_current_idle_funds().get(test.token_0.address.clone()).unwrap();
>>>>>>> 542f4d8f

    assert_eq!(idle_funds_0, (deposit_amount_0 - withdraw_amount_0/2));
    assert_eq!(idle_funds_1, (deposit_amount_1 - withdraw_amount_0/2));
    assert_eq!(invested_funds_0, 0);    
    assert_eq!(invested_funds_1, 0); 
}

#[test]
fn unauthorized_withdraw(){
    let test = DeFindexVaultTest::setup();

    let users = DeFindexVaultTest::generate_random_users(&test.env, 2);

    let assets: Vec<AssetStrategySet> = sorobanvec![
        &test.env,
        AssetStrategySet {
            address: test.token_0.address.clone(),
            strategies: sorobanvec![&test.env, 
                Strategy{
                    address: test.strategy_client_token_0.address.clone(),
                    name: String::from_str(&test.env, "Strategy 1"),
                    paused: false
                },     
                Strategy{
                    address: test.fixed_strategy_client_token_0.address.clone(),
                    name: String::from_str(&test.env, "Fixed Strategy 1"),
                    paused: false
                },     
            ]     
        },
        AssetStrategySet {
            address: test.token_1.address.clone(),
            strategies: sorobanvec![&test.env, 
                Strategy{
                    address: test.strategy_client_token_1.address.clone(),
                    name: String::from_str(&test.env, "Strategy 2"),
                    paused: false
                },     
                Strategy{
                    address: test.fixed_strategy_client_token_1.address.clone(),
                    name: String::from_str(&test.env, "Fixed Strategy 2"),
                    paused: false
                },     
            ]
        }
    ];

    let mut roles: Map<u32, Address> = Map::new(&test.env);
    roles.set(RolesDataKey::Manager as u32, test.manager.clone());
    roles.set(RolesDataKey::EmergencyManager as u32, test.emergency_manager.clone());
    roles.set(RolesDataKey::VaultFeeReceiver as u32, test.vault_fee_receiver.clone());
    roles.set(RolesDataKey::RebalanceManager as u32, test.rebalance_manager.clone());

    let mut name_symbol: Map<String, String> = Map::new(&test.env);
    name_symbol.set(String::from_str(&test.env, "name"), String::from_str(&test.env, "dfToken"));
    name_symbol.set(String::from_str(&test.env, "symbol"), String::from_str(&test.env, "DFT"));

    let defindex_contract = create_defindex_vault(
        &test.env,
        assets,
        roles,
        2000u32,
        test.defindex_protocol_receiver.clone(),
        2500u32,
        test.defindex_factory.clone(),
        test.soroswap_router.address.clone(),
        name_symbol,
        true
    );

    // mint 
    let amount = 987654321i128;
    let mocked_token_client_0 = test.token_0_admin_client.mock_all_auths();
    mocked_token_client_0.mint(&users[0], &amount);
    let mocked_token_client_1 = test.token_1_admin_client.mock_all_auths();
    mocked_token_client_1.mint(&users[0], &amount);


    let deposit_amount_0 = 10_0_000_000i128;
    let deposit_amount_1 = 10_0_000_000i128;

    let amounts_desired = sorobanvec![&test.env, deposit_amount_0, deposit_amount_1];
    let amounts_min = sorobanvec![&test.env, deposit_amount_0, deposit_amount_1];
    let from =  &users[0].clone();
    let invest = false;

    defindex_contract.mock_auths(&[MockAuth {
        address: &from.clone(),
        invoke: &MockAuthInvoke {
            contract: &defindex_contract.address.clone(),
            fn_name: "deposit",
            args: (
                Vec::from_array(&test.env, [deposit_amount_0, deposit_amount_1]),
                Vec::from_array(&test.env, [deposit_amount_0, deposit_amount_1]),
                from.clone(),
                false
            ).into_val(&test.env),
            sub_invokes: &[
                MockAuthInvoke {
                    contract: &mocked_token_client_0.address.clone(),
                    fn_name: "transfer",
                    args: (
                        from.clone(),
                        defindex_contract.address.clone(),
                        deposit_amount_0,
                    ).into_val(&test.env),
                    sub_invokes: &[],
                },
                MockAuthInvoke {
                    contract: &mocked_token_client_1.address.clone(),
                    fn_name: "transfer",
                    args: (
                        from.clone(),
                        defindex_contract.address.clone(),
                        deposit_amount_1,
                    ).into_val(&test.env),
                    sub_invokes: &[],
                }
            ],
        },
    }
    ]).deposit(&amounts_desired, &amounts_min, &from, &invest); 

    let withdraw_amount_0 = deposit_amount_0/2;
    let withdraw_response = defindex_contract.mock_auths(
        &[MockAuth {
            address: &users[1].clone(),
            invoke: &MockAuthInvoke {
                contract: &defindex_contract.address.clone(),
                fn_name: "withdraw",
                args: (
                    withdraw_amount_0,
                    from,
                ).into_val(&test.env),
                sub_invokes: &[
                    MockAuthInvoke {
                        contract: &defindex_contract.address,
                        fn_name: "require_auth",  // Added: Authorization check
                        args: (from.clone(),).into_val(&test.env),
                        sub_invokes: &[],
                    },
                    MockAuthInvoke {
                        contract: &mocked_token_client_0.address,
                        fn_name: "transfer",
                        args: (
                            defindex_contract.address.clone(),
                            from.clone(),
                            withdraw_amount_0,
                        ).into_val(&test.env),
                        sub_invokes: &[],
                    },
                ],
            },
        }
    ]).try_withdraw(&withdraw_amount_0, &from.clone());
    assert_eq!(withdraw_response.is_err(), true);
}<|MERGE_RESOLUTION|>--- conflicted
+++ resolved
@@ -1372,10 +1372,9 @@
         },
     }
     ]).deposit(&amounts_desired, &amounts_min, &from, &invest); 
-<<<<<<< HEAD
  
-    let current_invested_funds = defindex_contract.fetch_current_invested_funds();
-    let invested_funds_0 = current_invested_funds.get(test.token_0.address.clone()).unwrap();
+    let current_invested_funds = defindex_contract.fetch_total_managed_funds();
+    let invested_funds_0 = current_invested_funds.get(test.token_0.address.clone()).unwrap().invested_amount;
     let invested_funds_1 = current_invested_funds.get(test.token_1.address.clone()).unwrap();
     let idle_funds_0 = defindex_contract.fetch_current_idle_funds().get(test.token_0.address.clone()).unwrap();
     let idle_funds_1 = defindex_contract.fetch_current_idle_funds().get(test.token_0.address.clone()).unwrap();
@@ -1386,16 +1385,6 @@
     assert_eq!(invested_funds_1, 0);
 
     let withdraw_amount_0 = deposit_amount_0/2;
-=======
-
-    let invested_funds = defindex_contract.fetch_total_managed_funds().get(test.token_0.address.clone()).unwrap().invested_amount;
-    let idle_funds = defindex_contract.fetch_current_idle_funds().get(test.token_0.address.clone()).unwrap();
-
-    assert_eq!(idle_funds, deposit_amount);
-    assert_eq!(invested_funds, 0);
-
-    let withdraw_amount = deposit_amount/2;
->>>>>>> 542f4d8f
     defindex_contract.mock_auths(&[MockAuth {
         address: &from.clone(),
         invoke: &MockAuthInvoke {
@@ -1427,15 +1416,10 @@
     }
     ]).withdraw(&withdraw_amount_0, &from.clone());
 
-<<<<<<< HEAD
-    let invested_funds_0 = defindex_contract.fetch_current_invested_funds().get(test.token_0.address.clone()).unwrap();
+    let invested_funds_0 = defindex_contract.fetch_total_managed_funds().get(test.token_0.address.clone()).unwrap().invested_amount;
     let invested_funds_1 = defindex_contract.fetch_current_invested_funds().get(test.token_1.address.clone()).unwrap();
     let idle_funds_0 = defindex_contract.fetch_current_idle_funds().get(test.token_0.address.clone()).unwrap();
     let idle_funds_1 = defindex_contract.fetch_current_idle_funds().get(test.token_1.address.clone()).unwrap();
-=======
-    let invested_funds = defindex_contract.fetch_total_managed_funds().get(test.token_0.address.clone()).unwrap().invested_amount;
-    let idle_funds = defindex_contract.fetch_current_idle_funds().get(test.token_0.address.clone()).unwrap();
->>>>>>> 542f4d8f
 
     assert_eq!(idle_funds_0, (deposit_amount_0 - withdraw_amount_0/2));
     assert_eq!(idle_funds_1, (deposit_amount_1 - withdraw_amount_0/2));
