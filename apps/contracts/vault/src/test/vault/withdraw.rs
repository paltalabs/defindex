use soroban_sdk::{vec as sorobanvec, String, Vec};

// use super::hodl_strategy::StrategyError;
use crate::test::{
    create_defindex_vault, create_strategy_params_token0, defindex_vault::{
        AssetInvestmentAllocation, AssetStrategySet, ContractError, StrategyAllocation,
    }, DeFindexVaultTest
};

// check that withdraw with negative amount after initialized returns error
#[test]
fn negative_amount() {
    let test = DeFindexVaultTest::setup();
    test.env.mock_all_auths();
    let strategy_params_token0 = create_strategy_params_token0(&test);
    let assets: Vec<AssetStrategySet> = sorobanvec![
        &test.env,
        AssetStrategySet {
            address: test.token0.address.clone(),
            strategies: strategy_params_token0.clone()
        }
    ];

    let defindex_contract = create_defindex_vault(
        &test.env,
        assets,
        test.manager.clone(),
        test.emergency_manager.clone(),
        test.vault_fee_receiver.clone(),
        2000u32,
        test.defindex_protocol_receiver.clone(),
        test.defindex_factory.clone(),
        String::from_str(&test.env, "dfToken"),
        String::from_str(&test.env, "DFT"),
    );

    let users = DeFindexVaultTest::generate_random_users(&test.env, 1);

    let result = defindex_contract.try_withdraw(&-100i128, &users[0]);
    assert_eq!(result, Err(Ok(ContractError::NegativeNotAllowed)));
}

// check that withdraw without balance after initialized returns error InsufficientBalance
#[test]
<<<<<<< HEAD
fn total_supply_0() {
=======
fn zero_total_supply() {
>>>>>>> d2686f9d
    let test = DeFindexVaultTest::setup();
    test.env.mock_all_auths();
    let strategy_params_token0 = create_strategy_params_token0(&test);
    let assets: Vec<AssetStrategySet> = sorobanvec![
        &test.env,
        AssetStrategySet {
            address: test.token0.address.clone(),
            strategies: strategy_params_token0.clone()
        }
    ];

    let defindex_contract = create_defindex_vault(
        &test.env,
        assets,
        test.manager.clone(),
        test.emergency_manager.clone(),
        test.vault_fee_receiver.clone(),
        2000u32,
        test.defindex_protocol_receiver.clone(),
        test.defindex_factory.clone(),
        String::from_str(&test.env, "dfToken"),
        String::from_str(&test.env, "DFT"),
    );

    let users = DeFindexVaultTest::generate_random_users(&test.env, 1);

    let result = defindex_contract.try_withdraw(&100i128, &users[0]);
    assert_eq!(result, Err(Ok(ContractError::AmountOverTotalSupply)));
}

#[test]
fn withdraw_from_idle_success() {
    let test = DeFindexVaultTest::setup();
    test.env.mock_all_auths();
    let strategy_params_token0 = create_strategy_params_token0(&test);
    let assets: Vec<AssetStrategySet> = sorobanvec![
        &test.env,
        AssetStrategySet {
            address: test.token0.address.clone(),
            strategies: strategy_params_token0.clone()
        }
    ];

    let defindex_contract = create_defindex_vault(
        &test.env,
        assets,
        test.manager.clone(),
        test.emergency_manager.clone(),
        test.vault_fee_receiver.clone(),
        2000u32,
        test.defindex_protocol_receiver.clone(),
        test.defindex_factory.clone(),
        String::from_str(&test.env, "dfToken"),
        String::from_str(&test.env, "DFT"),
    );
    let amount = 1234567890i128;

    let users = DeFindexVaultTest::generate_random_users(&test.env, 1);

    test.token0_admin_client.mint(&users[0], &amount);
    let user_balance = test.token0.balance(&users[0]);
    assert_eq!(user_balance, amount);
    // here youll need to create a client for a token with the same address

    let df_balance = defindex_contract.balance(&users[0]);
    assert_eq!(df_balance, 0i128);

    // Deposit
    let amount_to_deposit = 567890i128;
    defindex_contract.deposit(
        &sorobanvec![&test.env, amount_to_deposit],
        &sorobanvec![&test.env, amount_to_deposit],
        &users[0],
        &false,
    );

    // Check Balances after deposit

    // Token balance of user
    let user_balance = test.token0.balance(&users[0]);
    assert_eq!(user_balance, amount - amount_to_deposit);

    // Token balance of vault should be amount_to_deposit
    // Because balances are still in indle, balances are not in strategy, but in idle

    let vault_balance = test.token0.balance(&defindex_contract.address);
    assert_eq!(vault_balance, amount_to_deposit);

    // Token balance of hodl strategy should be 0 (all in idle)
    let strategy_balance = test.token0.balance(&test.strategy_client_token0.address);
    assert_eq!(strategy_balance, 0);

    // Df balance of user should be equal to deposited amount
    let df_balance = defindex_contract.balance(&users[0]);
    assert_eq!(df_balance, amount_to_deposit - 1000); // 1000  gets locked in the vault forever

    // user decides to withdraw a portion of deposited amount
    let amount_to_withdraw = 123456i128;
    defindex_contract
        .withdraw(&amount_to_withdraw, &users[0]);

    // Check Balances after withdraw

    // Token balance of user should be amount - amount_to_deposit + amount_to_withdraw
    let user_balance = test.token0.balance(&users[0]);
    assert_eq!(
        user_balance,
        amount - amount_to_deposit + amount_to_withdraw
    );

    // Token balance of vault should be amount_to_deposit - amount_to_withdraw
    let vault_balance = test.token0.balance(&defindex_contract.address);
    assert_eq!(vault_balance, amount_to_deposit - amount_to_withdraw);

    // Token balance of hodl strategy should be 0 (all in idle)
    let strategy_balance = test.token0.balance(&test.strategy_client_token0.address);
    assert_eq!(strategy_balance, 0);

    // Df balance of user should be equal to deposited amount - amount_to_withdraw - 1000
    let df_balance = defindex_contract.balance(&users[0]);
    assert_eq!(df_balance, amount_to_deposit - amount_to_withdraw - 1000);

    // user tries to withdraw more than deposited amount
    let amount_to_withdraw_more = amount_to_deposit + 1;
    let result = defindex_contract
        .try_withdraw(&amount_to_withdraw_more, &users[0]);

    assert_eq!(result, Err(Ok(ContractError::AmountOverTotalSupply)));

    // // withdraw remaining balance
    let result = defindex_contract
        .withdraw(&(amount_to_deposit - amount_to_withdraw - 1000), &users[0]);

    assert_eq!(
        result,
        sorobanvec![&test.env, amount_to_deposit - amount_to_withdraw - 1000]
    );

    let df_balance = defindex_contract.balance(&users[0]);
    assert_eq!(df_balance, 0i128);

    let user_balance = test.token0.balance(&users[0]);
    assert_eq!(user_balance, amount - 1000);
}

#[test]
fn withdraw_from_strategy_success() {
    let test = DeFindexVaultTest::setup();
    test.env.mock_all_auths();
    let strategy_params_token0 = create_strategy_params_token0(&test);
    let assets: Vec<AssetStrategySet> = sorobanvec![
        &test.env,
        AssetStrategySet {
            address: test.token0.address.clone(),
            strategies: strategy_params_token0.clone()
        }
    ];

    let defindex_contract = create_defindex_vault(
        &test.env,
        assets,
        test.manager.clone(),
        test.emergency_manager.clone(),
        test.vault_fee_receiver.clone(),
        2000u32,
        test.defindex_protocol_receiver.clone(),
        test.defindex_factory.clone(),
        String::from_str(&test.env, "dfToken"),
        String::from_str(&test.env, "DFT"),
    );
    let amount = 1000i128;

    let users = DeFindexVaultTest::generate_random_users(&test.env, 1);

    test.token0_admin_client.mint(&users[0], &amount);
    let user_balance = test.token0.balance(&users[0]);
    assert_eq!(user_balance, amount);
    // here youll need to create a client for a token with the same address

    let df_balance = defindex_contract.balance(&users[0]);
    assert_eq!(df_balance, 0i128);

    defindex_contract.deposit(
        &sorobanvec![&test.env, amount],
        &sorobanvec![&test.env, amount],
        &users[0],
        &false,
    );

    let df_balance = defindex_contract.balance(&users[0]);
    assert_eq!(df_balance, amount - 1000);

    let investments = sorobanvec![
        &test.env,
        Some(AssetInvestmentAllocation {
            asset: test.token0.address.clone(),
            strategy_allocations: sorobanvec![
                &test.env,
                Some(StrategyAllocation {
                    strategy_address: test.strategy_client_token0.address.clone(),
                    amount: amount,
                }),
            ],
        }),
    ];

    defindex_contract.invest(&investments);

    let vault_balance = test.token0.balance(&defindex_contract.address);
    assert_eq!(vault_balance, 0);

    defindex_contract.withdraw(&df_balance, &users[0]);

    let df_balance = defindex_contract.balance(&users[0]);
    assert_eq!(df_balance, 0i128);

    let user_balance = test.token0.balance(&users[0]);
    assert_eq!(user_balance, amount - 1000);
}

// test withdraw without mock all auths
#[test]
fn from_strategy_success_no_mock_all_auths() {
    todo!();
}<|MERGE_RESOLUTION|>--- conflicted
+++ resolved
@@ -42,11 +42,7 @@
 
 // check that withdraw without balance after initialized returns error InsufficientBalance
 #[test]
-<<<<<<< HEAD
-fn total_supply_0() {
-=======
 fn zero_total_supply() {
->>>>>>> d2686f9d
     let test = DeFindexVaultTest::setup();
     test.env.mock_all_auths();
     let strategy_params_token0 = create_strategy_params_token0(&test);
