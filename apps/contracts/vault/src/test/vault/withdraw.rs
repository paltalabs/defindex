use soroban_sdk::{testutils::{MockAuth, MockAuthInvoke}, vec as sorobanvec, Address, IntoVal, Map, String, Vec};

// use super::hodl_strategy::StrategyError;
use crate::test::{
<<<<<<< HEAD
    create_defindex_vault, create_fixed_strategy, create_strategy_params_token_0, create_strategy_params_token_1, defindex_vault::{
        AssetInvestmentAllocation, AssetStrategySet, ContractError, CurrentAssetInvestmentAllocation, RolesDataKey, Strategy, StrategyAllocation
=======
    create_defindex_vault, create_hodl_strategy, create_strategy_params_token_0, create_strategy_params_token_1, defindex_vault::{
    AssetStrategySet, ContractError, CurrentAssetInvestmentAllocation, RolesDataKey, Strategy, StrategyAllocation, Instruction
>>>>>>> fb1a43a6
    }, DeFindexVaultTest
};

extern crate std;
// check that withdraw with negative amount after initialized returns error
#[test]
fn negative_amount() {
    let test = DeFindexVaultTest::setup();
    test.env.mock_all_auths();
    let strategy_params_token_0 = create_strategy_params_token_0(&test);
    let assets: Vec<AssetStrategySet> = sorobanvec![
        &test.env,
        AssetStrategySet {
            address: test.token_0.address.clone(),
            strategies: strategy_params_token_0.clone()
        }
    ];

    let mut roles: Map<u32, Address> = Map::new(&test.env);
    roles.set(RolesDataKey::Manager as u32, test.manager.clone());
    roles.set(RolesDataKey::EmergencyManager as u32, test.emergency_manager.clone());
    roles.set(RolesDataKey::VaultFeeReceiver as u32, test.vault_fee_receiver.clone());
    roles.set(RolesDataKey::RebalanceManager as u32, test.rebalance_manager.clone());

    let mut name_symbol: Map<String, String> = Map::new(&test.env);
    name_symbol.set(String::from_str(&test.env, "name"), String::from_str(&test.env, "dfToken"));
    name_symbol.set(String::from_str(&test.env, "symbol"), String::from_str(&test.env, "DFT"));

    let defindex_contract = create_defindex_vault(
        &test.env,
        assets,
        roles,
        2000u32,
        test.defindex_protocol_receiver.clone(),
        2500u32,
        test.defindex_factory.clone(),
        test.soroswap_router.address.clone(),
        name_symbol,
        true
    );

    let users = DeFindexVaultTest::generate_random_users(&test.env, 1);

    let result = defindex_contract.try_withdraw(&-100i128, &users[0]);
    assert_eq!(result, Err(Ok(ContractError::NegativeNotAllowed)));
}

// check that withdraw with amount below min returns error
#[test]
fn below_min() {
    let test = DeFindexVaultTest::setup();
    test.env.mock_all_auths();
    let strategy_params_token_0 = create_strategy_params_token_0(&test);
    let assets: Vec<AssetStrategySet> = sorobanvec![
        &test.env,
        AssetStrategySet {
            address: test.token_0.address.clone(),
            strategies: strategy_params_token_0.clone()
        }
    ];

    let mut roles: Map<u32, Address> = Map::new(&test.env);
    roles.set(RolesDataKey::Manager as u32, test.manager.clone());
    roles.set(RolesDataKey::EmergencyManager as u32, test.emergency_manager.clone());
    roles.set(RolesDataKey::VaultFeeReceiver as u32, test.vault_fee_receiver.clone());
    roles.set(RolesDataKey::RebalanceManager as u32, test.rebalance_manager.clone());

    let mut name_symbol: Map<String, String> = Map::new(&test.env);
    name_symbol.set(String::from_str(&test.env, "name"), String::from_str(&test.env, "dfToken"));
    name_symbol.set(String::from_str(&test.env, "symbol"), String::from_str(&test.env, "DFT"));

    let defindex_contract = create_defindex_vault(
        &test.env,
        assets,
        roles,
        2000u32,
        test.defindex_protocol_receiver.clone(),
        2500u32,
        test.defindex_factory.clone(),
        test.soroswap_router.address.clone(),
        name_symbol,
        true
    );

    
    let users = DeFindexVaultTest::generate_random_users(&test.env, 1);
    
    let amount_1 = 1_0_000_000i128;
    test.token_0_admin_client.mint(&users[0], &amount_1);

    defindex_contract.deposit(&sorobanvec![&test.env, amount_1],&sorobanvec![&test.env, amount_1], &users[0], &false);

    let result = defindex_contract.try_withdraw(&99i128, &users[0]);
    assert_eq!(result, Err(Ok(ContractError::InsufficientAmount)));
    
    let result = defindex_contract.withdraw(&100i128, &users[0]);
    assert_eq!(result, sorobanvec![&test.env, 100i128]);
}

// check that withdraw without balance after initialized returns error AmountOverTotalSupply
#[test]
fn zero_total_supply() {
    let test = DeFindexVaultTest::setup();
    test.env.mock_all_auths();
    let strategy_params_token_0 = create_strategy_params_token_0(&test);
    let assets: Vec<AssetStrategySet> = sorobanvec![
        &test.env,
        AssetStrategySet {
            address: test.token_0.address.clone(),
            strategies: strategy_params_token_0.clone()
        }
    ];

    let mut roles: Map<u32, Address> = Map::new(&test.env);
    roles.set(RolesDataKey::Manager as u32, test.manager.clone());
    roles.set(RolesDataKey::EmergencyManager as u32, test.emergency_manager.clone());
    roles.set(RolesDataKey::VaultFeeReceiver as u32, test.vault_fee_receiver.clone());
    roles.set(RolesDataKey::RebalanceManager as u32, test.rebalance_manager.clone());

    let mut name_symbol: Map<String, String> = Map::new(&test.env);
    name_symbol.set(String::from_str(&test.env, "name"), String::from_str(&test.env, "dfToken"));
    name_symbol.set(String::from_str(&test.env, "symbol"), String::from_str(&test.env, "DFT"));

    let defindex_contract = create_defindex_vault(
        &test.env,
        assets,
        roles,
        2000u32,
        test.defindex_protocol_receiver.clone(),
        2500u32,
        test.defindex_factory.clone(),
        test.soroswap_router.address.clone(),
        name_symbol,
        true
    );

    let users = DeFindexVaultTest::generate_random_users(&test.env, 1);

    let result = defindex_contract.try_withdraw(&100i128, &users[0]);
    assert_eq!(result, Err(Ok(ContractError::AmountOverTotalSupply)));
}

// check that withdraw with not enough balance returns error InsufficientBalance
#[test]
fn not_enough_balance() {
    let test = DeFindexVaultTest::setup();
    test.env.mock_all_auths();
    let strategy_params_token_0 = create_strategy_params_token_0(&test);
    let assets: Vec<AssetStrategySet> = sorobanvec![
        &test.env,
        AssetStrategySet {
            address: test.token_0.address.clone(),
            strategies: strategy_params_token_0.clone()
        }
    ];

    let mut roles: Map<u32, Address> = Map::new(&test.env);
    roles.set(RolesDataKey::Manager as u32, test.manager.clone());
    roles.set(RolesDataKey::EmergencyManager as u32, test.emergency_manager.clone());
    roles.set(RolesDataKey::VaultFeeReceiver as u32, test.vault_fee_receiver.clone());
    roles.set(RolesDataKey::RebalanceManager as u32, test.rebalance_manager.clone());

    let mut name_symbol: Map<String, String> = Map::new(&test.env);
    name_symbol.set(String::from_str(&test.env, "name"), String::from_str(&test.env, "dfToken"));
    name_symbol.set(String::from_str(&test.env, "symbol"), String::from_str(&test.env, "DFT"));

    let defindex_contract = create_defindex_vault(
        &test.env,
        assets,
        roles,
        2000u32,
        test.defindex_protocol_receiver.clone(),
        2500u32,
        test.defindex_factory.clone(),
        test.soroswap_router.address.clone(),
        name_symbol,
        true
    );

    // We need to generate 2 users, to have more total supply than the amount to withdraw
    let users = DeFindexVaultTest::generate_random_users(&test.env, 2);

    let amount_to_deposit = 567890i128;
    test.token_0_admin_client
        .mint(&users[0], &amount_to_deposit);
    test.token_0_admin_client
        .mint(&users[1], &amount_to_deposit);

    assert_eq!(test.token_0.balance(&users[0]), amount_to_deposit);
    assert_eq!(test.token_0.balance(&users[1]), amount_to_deposit);

    // first the user deposits
    defindex_contract.deposit(
        &sorobanvec![&test.env, amount_to_deposit],
        &sorobanvec![&test.env, amount_to_deposit],
        &users[0],
        &false,
    );

    defindex_contract.deposit(
        &sorobanvec![&test.env, amount_to_deposit],
        &sorobanvec![&test.env, amount_to_deposit],
        &users[1],
        &false,
    );

    // check that the every user has vault shares
    assert_eq!(
        defindex_contract.balance(&users[0]),
        amount_to_deposit - 1000
    );
    assert_eq!(defindex_contract.balance(&users[1]), amount_to_deposit);
    // check that total supply of vault shares is indeed amount_to_deposit*2
    assert_eq!(defindex_contract.total_supply(), amount_to_deposit * 2);

    // now user 0 tries to withdraw amount_to_deposit - 1000 +1 (more that it has)

    let result = defindex_contract.try_withdraw(&(amount_to_deposit - 1000 + 1), &users[0]);
    assert_eq!(result, Err(Ok(ContractError::InsufficientBalance)));
}

#[test]
fn from_idle_one_asset_one_strategy_success() {
    let test = DeFindexVaultTest::setup();
    test.env.mock_all_auths();
    let strategy_params_token_0 = create_strategy_params_token_0(&test);
    let assets: Vec<AssetStrategySet> = sorobanvec![
        &test.env,
        AssetStrategySet {
            address: test.token_0.address.clone(),
            strategies: strategy_params_token_0.clone()
        }
    ];

    let mut roles: Map<u32, Address> = Map::new(&test.env);
    roles.set(RolesDataKey::Manager as u32, test.manager.clone());
    roles.set(RolesDataKey::EmergencyManager as u32, test.emergency_manager.clone());
    roles.set(RolesDataKey::VaultFeeReceiver as u32, test.vault_fee_receiver.clone());
    roles.set(RolesDataKey::RebalanceManager as u32, test.rebalance_manager.clone());

    let mut name_symbol: Map<String, String> = Map::new(&test.env);
    name_symbol.set(String::from_str(&test.env, "name"), String::from_str(&test.env, "dfToken"));
    name_symbol.set(String::from_str(&test.env, "symbol"), String::from_str(&test.env, "DFT"));

    let defindex_contract = create_defindex_vault(
        &test.env,
        assets,
        roles,
        2000u32,
        test.defindex_protocol_receiver.clone(),
        2500u32,
        test.defindex_factory.clone(),
        test.soroswap_router.address.clone(),
        name_symbol,
        true
    );
    let amount = 1234567890i128;

    let users = DeFindexVaultTest::generate_random_users(&test.env, 1);

    test.token_0_admin_client.mint(&users[0], &amount);
    let user_balance = test.token_0.balance(&users[0]);
    assert_eq!(user_balance, amount);
    // here youll need to create a client for a token with the same address

    let df_balance = defindex_contract.balance(&users[0]);
    assert_eq!(df_balance, 0i128);

    // Deposit
    let amount_to_deposit = 567890i128;
    defindex_contract.deposit(
        &sorobanvec![&test.env, amount_to_deposit],
        &sorobanvec![&test.env, amount_to_deposit],
        &users[0],
        &false,
    );

    // Check Balances after deposit

    // Token balance of user
    let user_balance = test.token_0.balance(&users[0]);
    assert_eq!(user_balance, amount - amount_to_deposit);

    // Token balance of vault should be amount_to_deposit
    // Because balances are still in indle, balances are not in strategy, but in idle

    let vault_balance = test.token_0.balance(&defindex_contract.address);
    assert_eq!(vault_balance, amount_to_deposit);

    // Token balance of hodl strategy should be 0 (all in idle)
    let strategy_balance = test.token_0.balance(&test.strategy_client_token_0.address);
    assert_eq!(strategy_balance, 0);

    // Df balance of user should be equal to deposited amount
    let df_balance = defindex_contract.balance(&users[0]);
    assert_eq!(df_balance, amount_to_deposit - 1000); // 1000  gets locked in the vault forever

    // check total manage funds
    let mut total_managed_funds_expected = Map::new(&test.env);
    let strategy_investments_expected = sorobanvec![
        &test.env,
        StrategyAllocation {
            strategy_address: test.strategy_client_token_0.address.clone(),
            amount: 0, //funds has not been invested yet!
        }
    ];
    total_managed_funds_expected.set(
        test.token_0.address.clone(),
        CurrentAssetInvestmentAllocation {
            asset: test.token_0.address.clone(),
            total_amount: amount_to_deposit,
            idle_amount: amount_to_deposit,
            invested_amount: 0i128,
            strategy_allocations: strategy_investments_expected,
        },
    );

    let total_managed_funds = defindex_contract.fetch_total_managed_funds();
    assert_eq!(total_managed_funds, total_managed_funds_expected);

    // user decides to withdraw a portion of deposited amount
    let amount_to_withdraw = 123456i128;
    defindex_contract.withdraw(&amount_to_withdraw, &users[0]);

    // Check Balances after withdraw

    // Token balance of user should be amount - amount_to_deposit + amount_to_withdraw
    let user_balance = test.token_0.balance(&users[0]);
    assert_eq!(
        user_balance,
        amount - amount_to_deposit + amount_to_withdraw
    );

    // Token balance of vault should be amount_to_deposit - amount_to_withdraw
    let vault_balance = test.token_0.balance(&defindex_contract.address);
    assert_eq!(vault_balance, amount_to_deposit - amount_to_withdraw);

    // Token balance of hodl strategy should be 0 (all in idle)
    let strategy_balance = test.token_0.balance(&test.strategy_client_token_0.address);
    assert_eq!(strategy_balance, 0);

    // Df balance of user should be equal to deposited amount - amount_to_withdraw - 1000
    let df_balance = defindex_contract.balance(&users[0]);
    assert_eq!(df_balance, amount_to_deposit - amount_to_withdraw - 1000);

    // check total manage funds
    let mut total_managed_funds_expected = Map::new(&test.env);
    let strategy_investments_expected = sorobanvec![
        &test.env,
        StrategyAllocation {
            strategy_address: test.strategy_client_token_0.address.clone(),
            amount: 0, //funds has not been invested yet!
        }
    ];
    total_managed_funds_expected.set(
        test.token_0.address.clone(),
        CurrentAssetInvestmentAllocation {
            asset: test.token_0.address.clone(),
            total_amount: amount_to_deposit - amount_to_withdraw,
            idle_amount: amount_to_deposit - amount_to_withdraw,
            invested_amount: 0i128,
            strategy_allocations: strategy_investments_expected,
        },
    );

    let total_managed_funds = defindex_contract.fetch_total_managed_funds();
    assert_eq!(total_managed_funds, total_managed_funds_expected);

    // user tries to withdraw more than deposited amount
    let amount_to_withdraw_more = amount_to_deposit + 1;
    let result = defindex_contract.try_withdraw(&amount_to_withdraw_more, &users[0]);

    assert_eq!(result, Err(Ok(ContractError::AmountOverTotalSupply)));

    // // withdraw remaining balance
    let result =
        defindex_contract.withdraw(&(amount_to_deposit - amount_to_withdraw - 1000), &users[0]);

    assert_eq!(
        result,
        sorobanvec![&test.env, amount_to_deposit - amount_to_withdraw - 1000]
    );

    let df_balance = defindex_contract.balance(&users[0]);
    assert_eq!(df_balance, 0i128);

    let user_balance = test.token_0.balance(&users[0]);
    assert_eq!(user_balance, amount - 1000);

    // check total manage funds
    let mut total_managed_funds_expected = Map::new(&test.env);
    let strategy_investments_expected = sorobanvec![
        &test.env,
        StrategyAllocation {
            strategy_address: test.strategy_client_token_0.address.clone(),
            amount: 0, //funds has not been invested yet!
        }
    ];
    total_managed_funds_expected.set(
        test.token_0.address.clone(),
        CurrentAssetInvestmentAllocation {
            asset: test.token_0.address.clone(),
            total_amount: 1000,
            idle_amount: 1000,
            invested_amount: 0i128,
            strategy_allocations: strategy_investments_expected,
        },
    );

    let total_managed_funds = defindex_contract.fetch_total_managed_funds();
    assert_eq!(total_managed_funds, total_managed_funds_expected);
}

#[test]
fn from_idle_two_assets_success() {
    let test = DeFindexVaultTest::setup();
    test.env.mock_all_auths();
    let strategy_params_token_0 = create_strategy_params_token_0(&test);
    let strategy_params_token_1 = create_strategy_params_token_1(&test);
    let assets: Vec<AssetStrategySet> = sorobanvec![
        &test.env,
        AssetStrategySet {
            address: test.token_0.address.clone(),
            strategies: strategy_params_token_0.clone()
        },
        AssetStrategySet {
            address: test.token_1.address.clone(),
            strategies: strategy_params_token_1.clone()
        }
    ];

    let mut roles: Map<u32, Address> = Map::new(&test.env);
    roles.set(RolesDataKey::Manager as u32, test.manager.clone());
    roles.set(RolesDataKey::EmergencyManager as u32, test.emergency_manager.clone());
    roles.set(RolesDataKey::VaultFeeReceiver as u32, test.vault_fee_receiver.clone());
    roles.set(RolesDataKey::RebalanceManager as u32, test.rebalance_manager.clone());

    let mut name_symbol: Map<String, String> = Map::new(&test.env);
    name_symbol.set(String::from_str(&test.env, "name"), String::from_str(&test.env, "dfToken"));
    name_symbol.set(String::from_str(&test.env, "symbol"), String::from_str(&test.env, "DFT"));

    let defindex_contract = create_defindex_vault(
        &test.env,
        assets,
        roles,
        2000u32,
        test.defindex_protocol_receiver.clone(),
        2500u32,
        test.defindex_factory.clone(),
        test.soroswap_router.address.clone(),
        name_symbol,
        true
    );
    let amount = 1234567890i128;

    let users = DeFindexVaultTest::generate_random_users(&test.env, 1);

    test.token_0_admin_client.mint(&users[0], &amount);
    test.token_1_admin_client.mint(&users[0], &amount);
    assert_eq!(test.token_0.balance(&users[0]), amount);
    assert_eq!(test.token_0.balance(&users[0]), amount);

    let df_balance = defindex_contract.balance(&users[0]);
    assert_eq!(df_balance, 0i128);

    // Deposit
    let amount_to_deposit_0 = 567890i128;
    let amount_to_deposit_1 = 987654i128;
    defindex_contract.deposit(
        &sorobanvec![&test.env, amount_to_deposit_0, amount_to_deposit_1],
        &sorobanvec![&test.env, amount_to_deposit_0, amount_to_deposit_1],
        &users[0],
        &false,
    );

    // Check Balances after deposit

    // Token balance of user
    assert_eq!(
        test.token_0.balance(&users[0]),
        amount - amount_to_deposit_0
    );
    assert_eq!(
        test.token_1.balance(&users[0]),
        amount - amount_to_deposit_1
    );

    // Token balance of vault should be amount_to_deposit
    // Because balances are still in indle, balances are not in strategy, but in idle

    assert_eq!(
        test.token_0.balance(&defindex_contract.address),
        amount_to_deposit_0
    );
    assert_eq!(
        test.token_1.balance(&defindex_contract.address),
        amount_to_deposit_1
    );

    // Token balance of hodl strategy should be 0 (all in idle)
    assert_eq!(
        test.token_0.balance(&test.strategy_client_token_0.address),
        0
    );
    assert_eq!(
        test.token_1.balance(&test.strategy_client_token_1.address),
        0
    );

    // Df balance of user should be equal to amount_to_deposit_0+amount_to_deposit_1 - 1000
    // 567890+987654-1000 = 1554544
    let df_balance = defindex_contract.balance(&users[0]);
    assert_eq!(df_balance, 1554544);

    // check total manage funds
    let mut total_managed_funds_expected = Map::new(&test.env);
    total_managed_funds_expected.set(
        test.token_0.address.clone(),
        CurrentAssetInvestmentAllocation {
            asset: test.token_0.address.clone(),
            total_amount: 567890i128,
            idle_amount: 567890i128,
            invested_amount: 0i128,
            strategy_allocations: sorobanvec![
                &test.env,
                StrategyAllocation {
                    strategy_address: test.strategy_client_token_0.address.clone(),
                    amount: 0, //funds has not been invested yet!
                }
            ],
        },
    );

    total_managed_funds_expected.set(
        test.token_1.address.clone(),
        CurrentAssetInvestmentAllocation {
            asset: test.token_1.address.clone(),
            total_amount: 987654i128,
            idle_amount: 987654i128,
            invested_amount: 0i128,
            strategy_allocations: sorobanvec![
                &test.env,
                StrategyAllocation {
                    strategy_address: test.strategy_client_token_1.address.clone(),
                    amount: 0, //funds has not been invested yet!
                }
            ],
        },
    );
    let total_managed_funds = defindex_contract.fetch_total_managed_funds();
    assert_eq!(total_managed_funds, total_managed_funds_expected);

    // user decides to withdraw a portion of their vault shares
    // from 1554544 it will withdraw 123456.
    // total shares = 567890+987654 = 1555544
    // asset 0 = withdaw_shares*total_asset_0/total_shares = 123456*567890/1555544 = 45070.681279347 = 45070
    // asset 1 = withdaw_shares*total_asset_1/total_shares = 123456*987654/1555544 = 78385.318720653 = 78385

    let amount_to_withdraw = 123456i128;
    let result = defindex_contract.withdraw(&amount_to_withdraw, &users[0]);

    // expected asset vec Vec<AssetStrategySet>
    // pub struct AssetStrategySet {
    //     pub address: Address,
    //     pub strategies: Vec<Strategy>,
    // }
    // pub struct Strategy {
    //     pub address: Address,
    //     pub name: String,
    //     pub paused: bool,
    // }
    let expected_asset_vec = sorobanvec![
        &test.env,
        AssetStrategySet {
            address: test.token_0.address.clone(),
            strategies: sorobanvec![
                &test.env,
                Strategy {
                    address: test.strategy_client_token_0.address.clone(),
                    name: String::from_str(&test.env, "Strategy 1"),
                    paused: false,
                }
            ],
        },
        AssetStrategySet {
            address: test.token_1.address.clone(),
            strategies: sorobanvec![
                &test.env,
                Strategy {
                    address: test.strategy_client_token_1.address.clone(),
                    name: String::from_str(&test.env, "Strategy 1"),
                    paused: false,
                }
            ],
        }
    ];
    assert_eq!(defindex_contract.get_assets(), expected_asset_vec);
    let expected_result = sorobanvec![&test.env, 45070, 78385];
    assert_eq!(result, expected_result);

    // Token balance of user
    assert_eq!(
        test.token_0.balance(&users[0]),
        amount - amount_to_deposit_0 + 45070
    );
    assert_eq!(
        test.token_1.balance(&users[0]),
        amount - amount_to_deposit_1 + 78385
    );

    // Token balance of vault (still idle)

    assert_eq!(
        test.token_0.balance(&defindex_contract.address),
        amount_to_deposit_0 - 45070
    );
    assert_eq!(
        test.token_1.balance(&defindex_contract.address),
        amount_to_deposit_1 - 78385
    );

    // Token balance of hodl strategy should be 0 (all in idle)
    assert_eq!(
        test.token_0.balance(&test.strategy_client_token_0.address),
        0
    );
    assert_eq!(
        test.token_1.balance(&test.strategy_client_token_1.address),
        0
    );

    // Df balance of user should be equal to amount_to_deposit_0+amount_to_deposit_1 - 1000 - 123456
    // 567890+987654-1000 -123456 = 1434088
    let df_balance = defindex_contract.balance(&users[0]);
    assert_eq!(df_balance, 1431088);

    // check total manage funds
    let mut total_managed_funds_expected = Map::new(&test.env);
    total_managed_funds_expected.set(
        test.token_0.address.clone(),
        CurrentAssetInvestmentAllocation {
            asset: test.token_0.address.clone(),
            total_amount: 567890i128 - 45070,
            idle_amount: 567890i128 - 45070,
            invested_amount: 0i128,
            strategy_allocations: sorobanvec![
                &test.env,
                StrategyAllocation {
                    strategy_address: test.strategy_client_token_0.address.clone(),
                    amount: 0, //funds has not been invested yet!
                }
            ],
        },
    );

    total_managed_funds_expected.set(
        test.token_1.address.clone(),
        CurrentAssetInvestmentAllocation {
            asset: test.token_1.address.clone(),
            total_amount: 987654i128 - 78385,
            idle_amount: 987654i128 - 78385,
            invested_amount: 0i128,
            strategy_allocations: sorobanvec![
                &test.env,
                StrategyAllocation {
                    strategy_address: test.strategy_client_token_1.address.clone(),
                    amount: 0, //funds has not been invested yet!
                }
            ],
        },
    );

    let total_managed_funds = defindex_contract.fetch_total_managed_funds();
    assert_eq!(total_managed_funds, total_managed_funds_expected);
}

#[test]
fn from_strategy_one_asset_one_strategy_success() {
    let test = DeFindexVaultTest::setup();
    test.env.mock_all_auths();
    let strategy_params_token_0 = create_strategy_params_token_0(&test);
    let assets: Vec<AssetStrategySet> = sorobanvec![
        &test.env,
        AssetStrategySet {
            address: test.token_0.address.clone(),
            strategies: strategy_params_token_0.clone()
        }
    ];

    let mut roles: Map<u32, Address> = Map::new(&test.env);
    roles.set(RolesDataKey::Manager as u32, test.manager.clone());
    roles.set(RolesDataKey::EmergencyManager as u32, test.emergency_manager.clone());
    roles.set(RolesDataKey::VaultFeeReceiver as u32, test.vault_fee_receiver.clone());
    roles.set(RolesDataKey::RebalanceManager as u32, test.rebalance_manager.clone());

    let mut name_symbol: Map<String, String> = Map::new(&test.env);
    name_symbol.set(String::from_str(&test.env, "name"), String::from_str(&test.env, "dfToken"));
    name_symbol.set(String::from_str(&test.env, "symbol"), String::from_str(&test.env, "DFT"));

    let defindex_contract = create_defindex_vault(
        &test.env,
        assets,
        roles,
        2000u32,
        test.defindex_protocol_receiver.clone(),
        2500u32,
        test.defindex_factory.clone(),
        test.soroswap_router.address.clone(),
        name_symbol,
        true
    );
    let amount = 1_0_000_000i128;

    let users = DeFindexVaultTest::generate_random_users(&test.env, 1);

    test.token_0_admin_client.mint(&users[0], &amount);
    let user_balance = test.token_0.balance(&users[0]);
    assert_eq!(user_balance, amount);
    // here youll need to create a client for a token with the same address

    let df_balance = defindex_contract.balance(&users[0]);
    assert_eq!(df_balance, 0i128);

    defindex_contract.deposit(
        &sorobanvec![&test.env, amount],
        &sorobanvec![&test.env, amount],
        &users[0],
        &false,
    );

    let df_balance = defindex_contract.balance(&users[0]);
    assert_eq!(df_balance, amount - 1000);

    let rebalance_instructions = sorobanvec![
        &test.env,
        Instruction::Invest(
            test.strategy_client_token_0.address.clone(),
            amount
        ),
    ];

    defindex_contract.rebalance(&test.rebalance_manager, &rebalance_instructions);

    let vault_balance = test.token_0.balance(&defindex_contract.address);
    assert_eq!(vault_balance, 0);

    defindex_contract.withdraw(&df_balance, &users[0]);

    let df_balance = defindex_contract.balance(&users[0]);
    assert_eq!(df_balance, 0i128);

    let user_balance = test.token_0.balance(&users[0]);
    assert_eq!(user_balance, amount - 1000);
}

#[test]
fn from_strategies_one_asset_two_strategies_success() {
    let test = DeFindexVaultTest::setup();
    test.env.mock_all_auths();
    let strategy_client_1 = create_fixed_strategy(&test.env, &test.token_0.address.clone());

    let strategy_params = sorobanvec![
        &test.env, 
        Strategy {
            name: String::from_str(&test.env, "strategy1"),
            address: test.strategy_client_token_0.address.clone(),
            paused: false,
        },
        Strategy {
            name: String::from_str(&test.env, "strategy2"),
            address: strategy_client_1.address.clone(),
            paused: false,
        },
    ];
    let assets: Vec<AssetStrategySet> = sorobanvec![
        &test.env,
        AssetStrategySet {
            address: test.token_0.address.clone(),
            strategies: strategy_params.clone(),
        }
    ];

    let mut roles: Map<u32, Address> = Map::new(&test.env);
    roles.set(RolesDataKey::Manager as u32, test.manager.clone());
    roles.set(RolesDataKey::EmergencyManager as u32, test.emergency_manager.clone());
    roles.set(RolesDataKey::VaultFeeReceiver as u32, test.vault_fee_receiver.clone());
    roles.set(RolesDataKey::RebalanceManager as u32, test.rebalance_manager.clone());

    let mut name_symbol: Map<String, String> = Map::new(&test.env);
    name_symbol.set(String::from_str(&test.env, "name"), String::from_str(&test.env, "dfToken"));
    name_symbol.set(String::from_str(&test.env, "symbol"), String::from_str(&test.env, "DFT"));

    let defindex_contract = create_defindex_vault(
        &test.env,
        assets,
        roles,
        2000u32,
        test.defindex_protocol_receiver.clone(),
        2500u32,
        test.defindex_factory.clone(),
        test.soroswap_router.address.clone(),
        name_symbol,
        true
    );

    let assets = defindex_contract.get_assets();
    assert_eq!(assets.len(), 1);
    let asset = assets.get(0).unwrap();
    assert_eq!(asset.strategies.len(), strategy_params.len());

    let amount_0 = 500_0_000_000i128;
    let amount_1 = 500_0_000_000i128;

    let users = DeFindexVaultTest::generate_random_users(&test.env, 2);

    test.token_0_admin_client.mint(&users[0], &amount_0);
    test.token_0_admin_client.mint(&users[1], &amount_1);

    let user_0_balance = test.token_0.balance(&users[0]);
    let user_1_balance = test.token_0.balance(&users[1]);
    assert_eq!(user_0_balance, amount_0);
    assert_eq!(user_1_balance, amount_1);
    // here youll need to create a client for a token with the same address

    let df_balance = defindex_contract.balance(&users[0]);
    assert_eq!(df_balance, 0i128);

    defindex_contract.deposit(
        &sorobanvec![&test.env, amount_0],
        &sorobanvec![&test.env, amount_0],
        &users[0],
        &false,
    );
    defindex_contract.deposit(
        &sorobanvec![&test.env, amount_1],
        &sorobanvec![&test.env, amount_1],
        &users[1],
        &false,
    );

    let df_balance = defindex_contract.balance(&users[0]);
    assert_eq!(df_balance, amount_0 - 1000);


    let amount_to_invest_0 = 640_0_000_000i128;
    let amount_to_invest_1 = 160_0_000_000i128;


    let rebalance_instructions = sorobanvec![
        &test.env,
<<<<<<< HEAD
        Some(AssetInvestmentAllocation {
            asset: test.token_0.address.clone(),
            strategy_allocations: sorobanvec![
                &test.env,
                Some(StrategyAllocation {
                strategy_address: test.strategy_client_token_0.address.clone(),
                amount: amount_to_invest_0,
                }),
                Some(StrategyAllocation {
                strategy_address: strategy_client_1.address.clone(),
                amount: amount_to_invest_1,
                }),
            ],
        })
    ];
    defindex_contract.invest(&investments);
=======
        Instruction::Invest(
            test.strategy_client_token_0.address.clone(),
            amount_to_invest
        ),
        Instruction::Invest(
            strategy_client_1.address.clone(),
            amount_to_invest
        ),
    ];

    defindex_contract.rebalance(&test.rebalance_manager, &rebalance_instructions);
>>>>>>> fb1a43a6

    let strategy_1_balance_before_withdraw = test.token_0.balance(&test.strategy_client_token_0.address);
    let strategy_2_balance_before_withdraw = test.token_0.balance(&strategy_client_1.address);
    let idle_funds_before_withdraw = defindex_contract.fetch_current_idle_funds().get(test.token_0.address.clone()).unwrap();

    defindex_contract.withdraw(&(amount_0-1000), &users[0]);

    let unwind_amount = (amount_0 - 1000)-idle_funds_before_withdraw;
    let strategy_1_expected_unwind = (unwind_amount as f64 * 0.8) as i128;
    let strategy_2_expected_unwind = (unwind_amount as f64 * 0.2) as i128;


    let strategy_1_balance_after_withdraw = test.token_0.balance(&test.strategy_client_token_0.address);
    let strategy_2_balance_after_withdraw = test.token_0.balance(&strategy_client_1.address);
    
    let strategy_1_balance_diff = strategy_1_balance_before_withdraw - strategy_1_balance_after_withdraw;
    let strategy_2_balance_diff = strategy_2_balance_before_withdraw - strategy_2_balance_after_withdraw;

    assert_eq!(strategy_1_balance_diff, strategy_1_expected_unwind);
    assert_eq!(strategy_2_balance_diff, strategy_2_expected_unwind);

}

#[test]
fn from_strategies_two_asset_each_one_strategy_success() {
    // We will have two assets, each asset with one strategy
    let test = DeFindexVaultTest::setup();
    test.env.mock_all_auths();
    let strategy_params_token_0 = create_strategy_params_token_0(&test);
    let strategy_params_token_1 = create_strategy_params_token_1(&test);
    let assets: Vec<AssetStrategySet> = sorobanvec![
        &test.env,
        AssetStrategySet {
            address: test.token_0.address.clone(),
            strategies: strategy_params_token_0.clone()
        },
        AssetStrategySet {
            address: test.token_1.address.clone(),
            strategies: strategy_params_token_1.clone()
        }
    ];
    // initialize
    let mut roles: Map<u32, Address> = Map::new(&test.env);
    roles.set(RolesDataKey::Manager as u32, test.manager.clone());
    roles.set(RolesDataKey::EmergencyManager as u32, test.emergency_manager.clone());
    roles.set(RolesDataKey::VaultFeeReceiver as u32, test.vault_fee_receiver.clone());
    roles.set(RolesDataKey::RebalanceManager as u32, test.rebalance_manager.clone());

    let mut name_symbol: Map<String, String> = Map::new(&test.env);
    name_symbol.set(String::from_str(&test.env, "name"), String::from_str(&test.env, "dfToken"));
    name_symbol.set(String::from_str(&test.env, "symbol"), String::from_str(&test.env, "DFT"));

    let defindex_contract = create_defindex_vault(
        &test.env,
        assets,
        roles,
        2000u32,
        test.defindex_protocol_receiver.clone(),
        2500u32,
        test.defindex_factory.clone(),
        test.soroswap_router.address.clone(),
        name_symbol,
        true
    );
    // mint
    let amount = 987654321i128;
    let users = DeFindexVaultTest::generate_random_users(&test.env, 1);
    test.token_0_admin_client.mint(&users[0], &amount);
    test.token_1_admin_client.mint(&users[0], &amount);
    assert_eq!(test.token_0.balance(&users[0]), amount);
    assert_eq!(test.token_1.balance(&users[0]), amount);

    // deposit
    let amount_to_deposit_0 = 123456789i128;
    let amount_to_deposit_1 = 234567890i128;

    let deposit_result = defindex_contract.deposit(
        &sorobanvec![&test.env, amount_to_deposit_0, amount_to_deposit_1],
        &sorobanvec![&test.env, amount_to_deposit_0, amount_to_deposit_1],
        &users[0],
        &false,
    );

    // check deposit result. Ok((amounts, shares_to_mint))
    // shares to mint = 123456789 + 234567890 = 358024679
    assert_eq!(defindex_contract.total_supply(), 358024679);

    assert_eq!(
        deposit_result,
        (
            sorobanvec![&test.env, amount_to_deposit_0, amount_to_deposit_1],
            358024679,
            None
        )
    );

    // check balances
    assert_eq!(
        test.token_0.balance(&users[0]),
        amount - amount_to_deposit_0
    );
    assert_eq!(
        test.token_1.balance(&users[0]),
        amount - amount_to_deposit_1
    );

    // check vault balances
    assert_eq!(
        test.token_0.balance(&defindex_contract.address),
        amount_to_deposit_0
    );
    assert_eq!(
        test.token_1.balance(&defindex_contract.address),
        amount_to_deposit_1
    );

    // check strategy balances
    assert_eq!(
        test.token_0.balance(&test.strategy_client_token_0.address),
        0
    );
    assert_eq!(
        test.token_1.balance(&test.strategy_client_token_1.address),
        0
    );

    // invest in strategies. We will invest 100% of the idle funds
    let rebalance_instructions = sorobanvec![
        &test.env,
        Instruction::Invest(
            test.strategy_client_token_0.address.clone(),
            amount_to_deposit_0
        ),
        Instruction::Invest(
            test.strategy_client_token_1.address.clone(),
            amount_to_deposit_1
        ),
    ];

    defindex_contract.rebalance(&test.rebalance_manager, &rebalance_instructions);

    // check vault balances
    assert_eq!(test.token_0.balance(&defindex_contract.address), 0);
    assert_eq!(test.token_1.balance(&defindex_contract.address), 0);

    // check strategy balances
    assert_eq!(
        test.token_0.balance(&test.strategy_client_token_0.address),
        amount_to_deposit_0
    );
    assert_eq!(
        test.token_1.balance(&test.strategy_client_token_1.address),
        amount_to_deposit_1
    );

    //check user vault shares
    let df_balance = defindex_contract.balance(&users[0]);
    // vault shares should be amount_to_deposit_0 + amount_to_deposit_1 - 1000
    // 123456789 + 234567890 - 1000 = 358023679
    // but total vault shares are 358023679 + 1000 = 358024679
    assert_eq!(df_balance, 358023679);

    // User wants to withdraw 35353535 shares
    // from asset 0: total_funds_0 * withdraw_shares / total_shares
    // from asset 1: total_funds_1 * withdraw_shares / total_shares
    // user will get asset 0: 123456789 * 35353535 / 358024679 =  12190874.447789436 = 12190874
    // user will get asset 1: 234567890 * 35353535 / 358024679 = 23162660.552210564 = 23162660

    let amount_to_withdraw = 35353535i128;
    let result = defindex_contract.withdraw(&amount_to_withdraw, &users[0]);

    assert_eq!(defindex_contract.total_supply(), 322671144); //358024679- 35353535

    // check expected result
    let expected_result = sorobanvec![&test.env, 12190874, 23162660];
    assert_eq!(result, expected_result);

    // check user balances
    assert_eq!(
        test.token_0.balance(&users[0]),
        amount - amount_to_deposit_0 + 12190874
    );
    assert_eq!(
        test.token_1.balance(&users[0]),
        amount - amount_to_deposit_1 + 23162660
    );

    // check vault balances
    assert_eq!(test.token_0.balance(&defindex_contract.address), 0);
    assert_eq!(test.token_1.balance(&defindex_contract.address), 0);

    // check strategy balances
    assert_eq!(
        test.token_0.balance(&test.strategy_client_token_0.address),
        amount_to_deposit_0 - 12190874
    );
    assert_eq!(
        test.token_1.balance(&test.strategy_client_token_1.address),
        amount_to_deposit_1 - 23162660
    );

    // check user vault shares // should be 358023679−35353535 = 322670144
    let df_balance = defindex_contract.balance(&users[0]);
    assert_eq!(df_balance, 322670144);

    // now we deposit again to have a lot in idle funds
    // because the vault has 123456789 - 12190874 = 111,265,915 of token 0
    // and 234567890 - 23162660 = 211,405,230 of token 1
    // this proportion should be maintained

    // if user wants to deposit again 2,222,222 of token 0, it should invest from token 1:
    // 2222222 * 211405230   / 111265915   =  4222221.630236537 = 4222221

    let amount_to_deposit_0_new = 2222222i128;
    let amount_to_deposit_1_new = 4222221i128;

    let (amounts, shares_minted, asset_allocation) = defindex_contract.deposit(
        &sorobanvec![
            &test.env,
            amount_to_deposit_0_new,
            amount_to_deposit_1_new + 100
        ],
        &sorobanvec![
            &test.env,
            amount_to_deposit_0_new,
            amount_to_deposit_1_new - 100
        ],
        &users[0],
        &false,
    );

    // expected amounts
    let expected_amounts = sorobanvec![&test.env, 2222222, 4222221];
    assert_eq!(amounts, expected_amounts);
    assert_eq!(asset_allocation, None);

    // expected shares minted
    // total supply was 123456789+234567890 = 358024679
    // then we withdaw 35353535
    // total supply is 358024679 - 35353535 = 322671144
    // new shares to mint = total_supplly * amount_desired_target / reserve_target
    // 322671144 * 2222222 / 111265915 = 6444443.610264365 = 6444443
    assert_eq!(shares_minted, 6444443);

    assert_eq!(defindex_contract.total_supply(), 329115587); //358024679- 35353535 + 6444443

    // check user balances
    assert_eq!(
        test.token_0.balance(&users[0]),
        amount - amount_to_deposit_0 + 12190874 - 2222222
    );
    assert_eq!(
        test.token_1.balance(&users[0]),
        amount - amount_to_deposit_1 + 23162660 - 4222221
    );

    // check vault balance
    assert_eq!(test.token_0.balance(&defindex_contract.address), 2222222);
    assert_eq!(test.token_1.balance(&defindex_contract.address), 4222221);

    // check strategies balance
    assert_eq!(
        test.token_0.balance(&test.strategy_client_token_0.address),
        amount_to_deposit_0 - 12190874
    );
    assert_eq!(
        test.token_1.balance(&test.strategy_client_token_1.address),
        amount_to_deposit_1 - 23162660
    );

    // user withdraws only from idle funds 644444 (10% of what just deposited)
    //  this should only affect idle funds

    let amount_to_withdraw = 644444i128;
    let result = defindex_contract.withdraw(&amount_to_withdraw, &users[0]);

    assert_eq!(defindex_contract.total_supply(), 328471143); //358024679- 35353535 + 6444443 - 644444

    // the new totqal supply was 322671144+6444443 = 329115587
    // the total managed funds for asset 0 was 2222222 (idle) + amount_to_deposit_0 - 12190874
    // = 2222222 + 123456789 - 12190874 = 113488137

    // the total managed funds for asset 1 was 4222221 (idle) + amount_to_deposit_1 - 23162660
    // = 4222221 + 234567890 - 23162660 = 215627451

    // the expected amount to withdraw for asset 0 was total_funds_0 * withdraw_shares / total_shares
    // = 113488137 * 644444 / 329115587 = 222222.075920178 = 222222

    // the expected amount to withdraw for asset 1 was total_funds_1 * withdraw_shares / total_shares
    // = 215627451 * 644444 / 329115587 = 422221.92603793 = 422221

    let expected_result = sorobanvec![&test.env, 222222, 422221];
    assert_eq!(result, expected_result);

    // check balances
    assert_eq!(
        test.token_0.balance(&users[0]),
        amount - amount_to_deposit_0 + 12190874 - 2222222 + 222222
    );
    assert_eq!(
        test.token_1.balance(&users[0]),
        amount - amount_to_deposit_1 + 23162660 - 4222221 + 422221
    );

    // check vault balance
    assert_eq!(
        test.token_0.balance(&defindex_contract.address),
        2222222 - 222222
    );
    assert_eq!(
        test.token_1.balance(&defindex_contract.address),
        4222221 - 422221
    );

    // check strategies balance

    assert_eq!(
        test.token_0.balance(&test.strategy_client_token_0.address),
        amount_to_deposit_0 - 12190874
    );
    assert_eq!(
        test.token_1.balance(&test.strategy_client_token_1.address),
        amount_to_deposit_1 - 23162660
    );

    assert_eq!(defindex_contract.total_supply(), 328471143); //358024679- 35353535 + 6444443 - 644444

    // check df tokens balance of user
    assert_eq!(defindex_contract.balance(&users[0]), 328470143);

    // // Now we will wihdraw the total remineder amount of vault shares of the user
    // // 328471143 - 1000 = 328470143
    let result = defindex_contract.withdraw(&328470143, &users[0]);

    // from the total supply 328471143, the user will take 328470143 (almost all)
    // for asset 0 this means
    // 2222222 - 222222 (idle) + amount_to_deposit_0 - 12190874
    // 2000000 + 123456789 - 12190874 = 113265915

    // for asset 1 this means
    // 4222221 - 422221 (idle) + amount_to_deposit_1 - 23162660
    // 3800000 + 234567890 - 23162660 = 215205230

    // amounts to withdraw
    // for asset 0: total_funds_0 * withdraw_shares / total_shares
    // 113265915 * 328470143 / 328471143 = 113265570.17240277 = 113265570

    // for asset 1: total_funds_1 * withdraw_shares / total_shares
    // 215205230 * 328470143 / 328471143 = 215204574.827591141 = 215204574

    let expected_result = sorobanvec![&test.env, 113265570, 215204574];
    assert_eq!(result, expected_result);

    assert_eq!(defindex_contract.balance(&users[0]), 0);
    assert_eq!(defindex_contract.balance(&defindex_contract.address), 1000);

    // CHECK IDLE BALANCES
    // check vault balance
    assert_eq!(test.token_0.balance(&defindex_contract.address), 0);
    assert_eq!(test.token_1.balance(&defindex_contract.address), 0);

    // check strategies balance, they will hold the rest
    // for asset 0: total_funds_0 * 1000 / total_shares
    // 113265915 - 113265570 = 345

    // for asset 1: total_funds_1 * withdraw_shares / total_shares
    // 215205230- 215204574 = 656
    assert_eq!(
        test.token_0.balance(&test.strategy_client_token_0.address),
        345
    );
    assert_eq!(
        test.token_1.balance(&test.strategy_client_token_1.address),
        656
    );
}

// test withdraw without mock all auths
#[test]
fn from_strategy_success_no_mock_all_auths() {
    let test = DeFindexVaultTest::setup();

    let users = DeFindexVaultTest::generate_random_users(&test.env, 1);

    let assets: Vec<AssetStrategySet> = sorobanvec![
        &test.env,
        AssetStrategySet {
            address: test.token_0.address.clone(),
            strategies: sorobanvec![&test.env, 
                Strategy{
                    address: test.strategy_client_token_0.address.clone(),
                    name: String::from_str(&test.env, "Strategy 1"),
                    paused: false
                },     
                Strategy{
                    address: test.fixed_strategy_client_token_0.address.clone(),
                    name: String::from_str(&test.env, "Fixed Strategy 1"),
                    paused: false
                },     
            ]     
        },
        AssetStrategySet {
            address: test.token_1.address.clone(),
            strategies: sorobanvec![&test.env, 
                Strategy{
                    address: test.strategy_client_token_1.address.clone(),
                    name: String::from_str(&test.env, "Strategy 2"),
                    paused: false
                },     
                Strategy{
                    address: test.fixed_strategy_client_token_1.address.clone(),
                    name: String::from_str(&test.env, "Fixed Strategy 2"),
                    paused: false
                },     
            ]
        }
    ];

    let mut roles: Map<u32, Address> = Map::new(&test.env);
    roles.set(RolesDataKey::Manager as u32, test.manager.clone());
    roles.set(RolesDataKey::EmergencyManager as u32, test.emergency_manager.clone());
    roles.set(RolesDataKey::VaultFeeReceiver as u32, test.vault_fee_receiver.clone());
    roles.set(RolesDataKey::RebalanceManager as u32, test.rebalance_manager.clone());

    let mut name_symbol: Map<String, String> = Map::new(&test.env);
    name_symbol.set(String::from_str(&test.env, "name"), String::from_str(&test.env, "dfToken"));
    name_symbol.set(String::from_str(&test.env, "symbol"), String::from_str(&test.env, "DFT"));

    let defindex_contract = create_defindex_vault(
        &test.env,
        assets,
        roles,
        2000u32,
        test.defindex_protocol_receiver.clone(),
        2500u32,
        test.defindex_factory.clone(),
        test.soroswap_router.address.clone(),
        name_symbol,
        true
    );

    // mint 
    let amount = 987654321i128;
    let mocked_token_client_0 = test.token_0_admin_client.mock_all_auths();
    mocked_token_client_0.mint(&users[0], &amount);
    let mocked_token_client_1 = test.token_1_admin_client.mock_all_auths();
    mocked_token_client_1.mint(&users[0], &amount);

    assert_eq!(test.token_0.balance(&users[0]), amount);

    let assets = defindex_contract.get_assets();
    assert_eq!(assets.len(), 2);
    let asset_0 = assets.get(0).unwrap();
    let asset_1 = assets.get(1).unwrap();
    assert_eq!(asset_0.strategies.len(), 2);
    assert_eq!(asset_1.strategies.len(), 2);


    let deposit_amount_0 = 10_0_000_000i128;
    let deposit_amount_1 = 10_0_000_000i128;


    let amounts_desired = sorobanvec![&test.env, deposit_amount_0, deposit_amount_1];
    let amounts_min = sorobanvec![&test.env, deposit_amount_0, deposit_amount_1];
    let from =  &users[0].clone();
    let invest = false;

    defindex_contract.mock_auths(&[MockAuth {
        address: &from.clone(),
        invoke: &MockAuthInvoke {
            contract: &defindex_contract.address.clone(),
            fn_name: "deposit",
            args: (
                Vec::from_array(&test.env, [deposit_amount_0, deposit_amount_1]),
                Vec::from_array(&test.env, [deposit_amount_0, deposit_amount_1]),
                from.clone(),
                false
            ).into_val(&test.env),
            sub_invokes: &[
                MockAuthInvoke {
                    contract: &mocked_token_client_0.address.clone(),
                    fn_name: "transfer",
                    args: (
                        from.clone(),
                        defindex_contract.address.clone(),
                        deposit_amount_0,
                    ).into_val(&test.env),
                    sub_invokes: &[],
                },
                MockAuthInvoke {
                    contract: &mocked_token_client_1.address.clone(),
                    fn_name: "transfer",
                    args: (
                        from.clone(),
                        defindex_contract.address.clone(),
                        deposit_amount_1,
                    ).into_val(&test.env),
                    sub_invokes: &[],
                }
            ],
        },
    }
    ]).deposit(&amounts_desired, &amounts_min, &from, &invest); 
 
    let current_invested_funds = defindex_contract.fetch_current_invested_funds();
    let invested_funds_0 = current_invested_funds.get(test.token_0.address.clone()).unwrap();
    let invested_funds_1 = current_invested_funds.get(test.token_1.address.clone()).unwrap();
    let idle_funds_0 = defindex_contract.fetch_current_idle_funds().get(test.token_0.address.clone()).unwrap();
    let idle_funds_1 = defindex_contract.fetch_current_idle_funds().get(test.token_0.address.clone()).unwrap();

    assert_eq!(idle_funds_0, deposit_amount_0);
    assert_eq!(idle_funds_1, deposit_amount_1);
    assert_eq!(invested_funds_0, 0);
    assert_eq!(invested_funds_1, 0);

    let withdraw_amount_0 = deposit_amount_0/2;
    defindex_contract.mock_auths(&[MockAuth {
        address: &from.clone(),
        invoke: &MockAuthInvoke {
            contract: &defindex_contract.address.clone(),
            fn_name: "withdraw",
            args: (
                withdraw_amount_0,
                from,
            ).into_val(&test.env),
            sub_invokes: &[
                MockAuthInvoke {
                    contract: &defindex_contract.address,
                    fn_name: "require_auth",  // Added: Authorization check
                    args: (from.clone(),).into_val(&test.env),
                    sub_invokes: &[],
                },
                MockAuthInvoke {
                    contract: &mocked_token_client_0.address,
                    fn_name: "transfer",
                    args: (
                        defindex_contract.address.clone(),
                        from.clone(),
                        withdraw_amount_0,
                    ).into_val(&test.env),
                    sub_invokes: &[],
                },
            ],
        },
    }
    ]).withdraw(&withdraw_amount_0, &from.clone());

    let invested_funds_0 = defindex_contract.fetch_current_invested_funds().get(test.token_0.address.clone()).unwrap();
    let invested_funds_1 = defindex_contract.fetch_current_invested_funds().get(test.token_1.address.clone()).unwrap();
    let idle_funds_0 = defindex_contract.fetch_current_idle_funds().get(test.token_0.address.clone()).unwrap();
    let idle_funds_1 = defindex_contract.fetch_current_idle_funds().get(test.token_1.address.clone()).unwrap();

    assert_eq!(idle_funds_0, (deposit_amount_0 - withdraw_amount_0/2));
    assert_eq!(idle_funds_1, (deposit_amount_1 - withdraw_amount_0/2));
    assert_eq!(invested_funds_0, 0);    
    assert_eq!(invested_funds_1, 0); 
}

#[test]
fn unauthorized_withdraw(){
    let test = DeFindexVaultTest::setup();

    let users = DeFindexVaultTest::generate_random_users(&test.env, 2);

    let assets: Vec<AssetStrategySet> = sorobanvec![
        &test.env,
        AssetStrategySet {
            address: test.token_0.address.clone(),
            strategies: sorobanvec![&test.env, 
                Strategy{
                    address: test.strategy_client_token_0.address.clone(),
                    name: String::from_str(&test.env, "Strategy 1"),
                    paused: false
                },     
                Strategy{
                    address: test.fixed_strategy_client_token_0.address.clone(),
                    name: String::from_str(&test.env, "Fixed Strategy 1"),
                    paused: false
                },     
            ]     
        },
        AssetStrategySet {
            address: test.token_1.address.clone(),
            strategies: sorobanvec![&test.env, 
                Strategy{
                    address: test.strategy_client_token_1.address.clone(),
                    name: String::from_str(&test.env, "Strategy 2"),
                    paused: false
                },     
                Strategy{
                    address: test.fixed_strategy_client_token_1.address.clone(),
                    name: String::from_str(&test.env, "Fixed Strategy 2"),
                    paused: false
                },     
            ]
        }
    ];

    let mut roles: Map<u32, Address> = Map::new(&test.env);
    roles.set(RolesDataKey::Manager as u32, test.manager.clone());
    roles.set(RolesDataKey::EmergencyManager as u32, test.emergency_manager.clone());
    roles.set(RolesDataKey::VaultFeeReceiver as u32, test.vault_fee_receiver.clone());
    roles.set(RolesDataKey::RebalanceManager as u32, test.rebalance_manager.clone());

    let mut name_symbol: Map<String, String> = Map::new(&test.env);
    name_symbol.set(String::from_str(&test.env, "name"), String::from_str(&test.env, "dfToken"));
    name_symbol.set(String::from_str(&test.env, "symbol"), String::from_str(&test.env, "DFT"));

    let defindex_contract = create_defindex_vault(
        &test.env,
        assets,
        roles,
        2000u32,
        test.defindex_protocol_receiver.clone(),
        2500u32,
        test.defindex_factory.clone(),
        test.soroswap_router.address.clone(),
        name_symbol,
        true
    );

    // mint 
    let amount = 987654321i128;
    let mocked_token_client_0 = test.token_0_admin_client.mock_all_auths();
    mocked_token_client_0.mint(&users[0], &amount);
    let mocked_token_client_1 = test.token_1_admin_client.mock_all_auths();
    mocked_token_client_1.mint(&users[0], &amount);


    let deposit_amount_0 = 10_0_000_000i128;
    let deposit_amount_1 = 10_0_000_000i128;

    let amounts_desired = sorobanvec![&test.env, deposit_amount_0, deposit_amount_1];
    let amounts_min = sorobanvec![&test.env, deposit_amount_0, deposit_amount_1];
    let from =  &users[0].clone();
    let invest = false;

    defindex_contract.mock_auths(&[MockAuth {
        address: &from.clone(),
        invoke: &MockAuthInvoke {
            contract: &defindex_contract.address.clone(),
            fn_name: "deposit",
            args: (
                Vec::from_array(&test.env, [deposit_amount_0, deposit_amount_1]),
                Vec::from_array(&test.env, [deposit_amount_0, deposit_amount_1]),
                from.clone(),
                false
            ).into_val(&test.env),
            sub_invokes: &[
                MockAuthInvoke {
                    contract: &mocked_token_client_0.address.clone(),
                    fn_name: "transfer",
                    args: (
                        from.clone(),
                        defindex_contract.address.clone(),
                        deposit_amount_0,
                    ).into_val(&test.env),
                    sub_invokes: &[],
                },
                MockAuthInvoke {
                    contract: &mocked_token_client_1.address.clone(),
                    fn_name: "transfer",
                    args: (
                        from.clone(),
                        defindex_contract.address.clone(),
                        deposit_amount_1,
                    ).into_val(&test.env),
                    sub_invokes: &[],
                }
            ],
        },
    }
    ]).deposit(&amounts_desired, &amounts_min, &from, &invest); 

    let withdraw_amount_0 = deposit_amount_0/2;
    let withdraw_response = defindex_contract.mock_auths(
        &[MockAuth {
            address: &users[1].clone(),
            invoke: &MockAuthInvoke {
                contract: &defindex_contract.address.clone(),
                fn_name: "withdraw",
                args: (
                    withdraw_amount_0,
                    from,
                ).into_val(&test.env),
                sub_invokes: &[
                    MockAuthInvoke {
                        contract: &defindex_contract.address,
                        fn_name: "require_auth",  // Added: Authorization check
                        args: (from.clone(),).into_val(&test.env),
                        sub_invokes: &[],
                    },
                    MockAuthInvoke {
                        contract: &mocked_token_client_0.address,
                        fn_name: "transfer",
                        args: (
                            defindex_contract.address.clone(),
                            from.clone(),
                            withdraw_amount_0,
                        ).into_val(&test.env),
                        sub_invokes: &[],
                    },
                ],
            },
        }
    ]).try_withdraw(&withdraw_amount_0, &from.clone());
    assert_eq!(withdraw_response.is_err(), true);
}<|MERGE_RESOLUTION|>--- conflicted
+++ resolved
@@ -2,13 +2,8 @@
 
 // use super::hodl_strategy::StrategyError;
 use crate::test::{
-<<<<<<< HEAD
     create_defindex_vault, create_fixed_strategy, create_strategy_params_token_0, create_strategy_params_token_1, defindex_vault::{
         AssetInvestmentAllocation, AssetStrategySet, ContractError, CurrentAssetInvestmentAllocation, RolesDataKey, Strategy, StrategyAllocation
-=======
-    create_defindex_vault, create_hodl_strategy, create_strategy_params_token_0, create_strategy_params_token_1, defindex_vault::{
-    AssetStrategySet, ContractError, CurrentAssetInvestmentAllocation, RolesDataKey, Strategy, StrategyAllocation, Instruction
->>>>>>> fb1a43a6
     }, DeFindexVaultTest
 };
 
@@ -857,9 +852,8 @@
     let amount_to_invest_1 = 160_0_000_000i128;
 
 
-    let rebalance_instructions = sorobanvec![
-        &test.env,
-<<<<<<< HEAD
+    let investments = sorobanvec![
+        &test.env,
         Some(AssetInvestmentAllocation {
             asset: test.token_0.address.clone(),
             strategy_allocations: sorobanvec![
@@ -876,19 +870,6 @@
         })
     ];
     defindex_contract.invest(&investments);
-=======
-        Instruction::Invest(
-            test.strategy_client_token_0.address.clone(),
-            amount_to_invest
-        ),
-        Instruction::Invest(
-            strategy_client_1.address.clone(),
-            amount_to_invest
-        ),
-    ];
-
-    defindex_contract.rebalance(&test.rebalance_manager, &rebalance_instructions);
->>>>>>> fb1a43a6
 
     let strategy_1_balance_before_withdraw = test.token_0.balance(&test.strategy_client_token_0.address);
     let strategy_2_balance_before_withdraw = test.token_0.balance(&strategy_client_1.address);
