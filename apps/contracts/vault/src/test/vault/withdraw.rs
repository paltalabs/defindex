--- conflicted
+++ resolved
@@ -2,22 +2,9 @@
 
 // use super::hodl_strategy::StrategyError;
 use crate::test::{
-<<<<<<< HEAD
-    create_defindex_vault, create_strategy_params_token0, defindex_vault::{
-        AssetInvestmentAllocation, AssetStrategySet, ContractError, StrategyAllocation,
+    create_defindex_vault, create_strategy_params_token0, create_strategy_params_token1, defindex_vault::{
+        AssetInvestmentAllocation, AssetStrategySet, ContractError, CurrentAssetInvestmentAllocation, Strategy, StrategyAllocation
     }, DeFindexVaultTest
-=======
-    create_strategy_params_token0,
-    create_strategy_params_token1,
-    defindex_vault::{
-        AssetStrategySet,
-        AssetInvestmentAllocation,  
-        StrategyAllocation,  
-        Strategy,
-        ContractError, CurrentAssetInvestmentAllocation
-    },
-    DeFindexVaultTest,
->>>>>>> 3e78334e
 };
 
 // check that withdraw with negative amount after initialized returns error
@@ -101,68 +88,6 @@
         }
     ];
 
-    test.defindex_contract.initialize(
-        &assets,
-        &test.manager,
-        &test.emergency_manager,
-        &test.vault_fee_receiver,
-        &2000u32,
-        &test.defindex_protocol_receiver,
-        &test.defindex_factory,
-        &String::from_str(&test.env, "dfToken"),
-        &String::from_str(&test.env, "DFT"),
-    );
-
-    // We need to generate 2 users, to have more total supply than the amount to withdraw
-    let users = DeFindexVaultTest::generate_random_users(&test.env, 2);
-
-    let amount_to_deposit = 567890i128;
-    test.token0_admin_client.mint(&users[0], &amount_to_deposit);
-    test.token0_admin_client.mint(&users[1], &amount_to_deposit);
-    
-    assert_eq!(test.token0.balance(&users[0]), amount_to_deposit);
-    assert_eq!(test.token0.balance(&users[1]), amount_to_deposit);
-
-    // first the user deposits
-    test.defindex_contract.deposit(
-        &sorobanvec![&test.env, amount_to_deposit],
-        &sorobanvec![&test.env, amount_to_deposit],
-        &users[0],
-        &false
-    );
-
-    test.defindex_contract.deposit(
-        &sorobanvec![&test.env, amount_to_deposit],
-        &sorobanvec![&test.env, amount_to_deposit],
-        &users[1],
-        &false
-    );
-
-    // check that the every user has vault shares
-    assert_eq!(test.defindex_contract.balance(&users[0]), amount_to_deposit - 1000);
-    assert_eq!(test.defindex_contract.balance(&users[1]), amount_to_deposit);
-    // check that total supply of vault shares is indeed amount_to_deposit*2
-    assert_eq!(test.defindex_contract.total_supply(), amount_to_deposit*2);
-    
-    // now user 0 tries to withdraw amount_to_deposit - 1000 +1 (more that it has)
-
-    let result = test.defindex_contract.try_withdraw(&(amount_to_deposit - 1000 +1), &users[0]);
-    assert_eq!(result, Err(Ok(ContractError::InsufficientBalance)));
-}
-
-#[test]
-fn from_idle_one_asset_one_strategy_success() { 
-    let test = DeFindexVaultTest::setup();
-    test.env.mock_all_auths();
-    let strategy_params_token0 = create_strategy_params_token0(&test);
-    let assets: Vec<AssetStrategySet> = sorobanvec![
-        &test.env,
-        AssetStrategySet {
-            address: test.token0.address.clone(),
-            strategies: strategy_params_token0.clone()
-        }
-    ];
-
     let defindex_contract = create_defindex_vault(
         &test.env,
         assets,
@@ -175,6 +100,69 @@
         String::from_str(&test.env, "dfToken"),
         String::from_str(&test.env, "DFT"),
     );
+
+    // We need to generate 2 users, to have more total supply than the amount to withdraw
+    let users = DeFindexVaultTest::generate_random_users(&test.env, 2);
+
+    let amount_to_deposit = 567890i128;
+    test.token0_admin_client.mint(&users[0], &amount_to_deposit);
+    test.token0_admin_client.mint(&users[1], &amount_to_deposit);
+    
+    assert_eq!(test.token0.balance(&users[0]), amount_to_deposit);
+    assert_eq!(test.token0.balance(&users[1]), amount_to_deposit);
+
+    // first the user deposits
+    defindex_contract.deposit(
+        &sorobanvec![&test.env, amount_to_deposit],
+        &sorobanvec![&test.env, amount_to_deposit],
+        &users[0],
+        &false
+    );
+
+    defindex_contract.deposit(
+        &sorobanvec![&test.env, amount_to_deposit],
+        &sorobanvec![&test.env, amount_to_deposit],
+        &users[1],
+        &false
+    );
+
+    // check that the every user has vault shares
+    assert_eq!(defindex_contract.balance(&users[0]), amount_to_deposit - 1000);
+    assert_eq!(defindex_contract.balance(&users[1]), amount_to_deposit);
+    // check that total supply of vault shares is indeed amount_to_deposit*2
+    assert_eq!(defindex_contract.total_supply(), amount_to_deposit*2);
+    
+    // now user 0 tries to withdraw amount_to_deposit - 1000 +1 (more that it has)
+
+    let result = defindex_contract.try_withdraw(&(amount_to_deposit - 1000 +1), &users[0]);
+    assert_eq!(result, Err(Ok(ContractError::InsufficientBalance)));
+}
+
+#[test]
+fn from_idle_one_asset_one_strategy_success() { 
+    let test = DeFindexVaultTest::setup();
+    test.env.mock_all_auths();
+    let strategy_params_token0 = create_strategy_params_token0(&test);
+    let assets: Vec<AssetStrategySet> = sorobanvec![
+        &test.env,
+        AssetStrategySet {
+            address: test.token0.address.clone(),
+            strategies: strategy_params_token0.clone()
+        }
+    ];
+
+    let defindex_contract = create_defindex_vault(
+        &test.env,
+        assets,
+        test.manager.clone(),
+        test.emergency_manager.clone(),
+        test.vault_fee_receiver.clone(),
+        2000u32,
+        test.defindex_protocol_receiver.clone(),
+        test.defindex_factory.clone(),
+        String::from_str(&test.env, "dfToken"),
+        String::from_str(&test.env, "DFT"),
+    );
     let amount = 1234567890i128;
 
     let users = DeFindexVaultTest::generate_random_users(&test.env, 1);
@@ -212,13 +200,8 @@
     let strategy_balance = test.token0.balance(&test.strategy_client_token0.address);
     assert_eq!(strategy_balance, 0);
 
-<<<<<<< HEAD
     // Df balance of user should be equal to deposited amount
     let df_balance = defindex_contract.balance(&users[0]);
-=======
-    // Df balance of user should be equal to deposited amount - 1000
-    let df_balance = test.defindex_contract.balance(&users[0]);
->>>>>>> 3e78334e
     assert_eq!(df_balance, amount_to_deposit - 1000); // 1000  gets locked in the vault forever
 
     // check total manage funds
@@ -237,7 +220,7 @@
         }
     );
 
-    let total_managed_funds = test.defindex_contract.fetch_total_managed_funds();
+    let total_managed_funds = defindex_contract.fetch_total_managed_funds();
     assert_eq!(total_managed_funds, total_managed_funds_expected);
 
 
@@ -283,7 +266,7 @@
         }
     );
 
-    let total_managed_funds = test.defindex_contract.fetch_total_managed_funds();
+    let total_managed_funds = defindex_contract.fetch_total_managed_funds();
     assert_eq!(total_managed_funds, total_managed_funds_expected);
 
 
@@ -325,7 +308,7 @@
         }
     );
 
-    let total_managed_funds = test.defindex_contract.fetch_total_managed_funds();
+    let total_managed_funds = defindex_contract.fetch_total_managed_funds();
     assert_eq!(total_managed_funds, total_managed_funds_expected);
 
 }
@@ -348,16 +331,17 @@
         }
     ];
 
-    test.defindex_contract.initialize(
-        &assets,
-        &test.manager,
-        &test.emergency_manager,
-        &test.vault_fee_receiver,
-        &2000u32,
-        &test.defindex_protocol_receiver,
-        &test.defindex_factory,
-        &String::from_str(&test.env, "dfToken"),
-        &String::from_str(&test.env, "DFT"),
+    let defindex_contract = create_defindex_vault(
+        &test.env,
+        assets,
+        test.manager.clone(),
+        test.emergency_manager.clone(),
+        test.vault_fee_receiver.clone(),
+        2000u32,
+        test.defindex_protocol_receiver.clone(),
+        test.defindex_factory.clone(),
+        String::from_str(&test.env, "dfToken"),
+        String::from_str(&test.env, "DFT"),
     );
     let amount = 1234567890i128;
 
@@ -368,13 +352,13 @@
     assert_eq!(test.token0.balance(&users[0]), amount);
     assert_eq!(test.token0.balance(&users[0]), amount);
 
-    let df_balance = test.defindex_contract.balance(&users[0]);
+    let df_balance = defindex_contract.balance(&users[0]);
     assert_eq!(df_balance, 0i128);
 
     // Deposit
     let amount_to_deposit_0 = 567890i128;
     let amount_to_deposit_1 = 987654i128;
-    test.defindex_contract.deposit(
+    defindex_contract.deposit(
         &sorobanvec![&test.env, amount_to_deposit_0, amount_to_deposit_1],
         &sorobanvec![&test.env, amount_to_deposit_0, amount_to_deposit_1],
         &users[0],
@@ -390,8 +374,8 @@
     // Token balance of vault should be amount_to_deposit
     // Because balances are still in indle, balances are not in strategy, but in idle
 
-    assert_eq!(test.token0.balance(&test.defindex_contract.address), amount_to_deposit_0);
-    assert_eq!(test.token1.balance(&test.defindex_contract.address), amount_to_deposit_1);
+    assert_eq!(test.token0.balance(&defindex_contract.address), amount_to_deposit_0);
+    assert_eq!(test.token1.balance(&defindex_contract.address), amount_to_deposit_1);
 
     // Token balance of hodl strategy should be 0 (all in idle)
     assert_eq!(test.token0.balance(&test.strategy_client_token0.address), 0);
@@ -399,7 +383,7 @@
 
     // Df balance of user should be equal to amount_to_deposit_0+amount_to_deposit_1 - 1000
     // 567890+987654-1000 = 1554544
-    let df_balance = test.defindex_contract.balance(&users[0]);
+    let df_balance = defindex_contract.balance(&users[0]);
     assert_eq!(df_balance, 1554544 );
 
     // check total manage funds
@@ -431,7 +415,7 @@
             }],
         }
     );
-    let total_managed_funds = test.defindex_contract.fetch_total_managed_funds();
+    let total_managed_funds = defindex_contract.fetch_total_managed_funds();
     assert_eq!(total_managed_funds, total_managed_funds_expected);
 
     // user decides to withdraw a portion of their vault shares
@@ -441,7 +425,7 @@
     // asset 1 = withdaw_shares*total_asset_1/total_shares = 123456*987654/1555544 = 78385.318720653 = 78385
 
     let amount_to_withdraw = 123456i128;
-    let result = test.defindex_contract
+    let result = defindex_contract
     .withdraw(&amount_to_withdraw, &users[0]);
 
     // expected asset vec Vec<AssetStrategySet>
@@ -469,7 +453,7 @@
             paused: false,
         }],
     }];
-    assert_eq!(test.defindex_contract.get_assets(), expected_asset_vec);
+    assert_eq!(defindex_contract.get_assets(), expected_asset_vec);
     let expected_result = sorobanvec![&test.env, 45070, 78385];
     assert_eq!(result, expected_result);
 
@@ -479,8 +463,8 @@
 
     // Token balance of vault (still idle)
 
-    assert_eq!(test.token0.balance(&test.defindex_contract.address), amount_to_deposit_0 - 45070);
-    assert_eq!(test.token1.balance(&test.defindex_contract.address), amount_to_deposit_1 - 78385);
+    assert_eq!(test.token0.balance(&defindex_contract.address), amount_to_deposit_0 - 45070);
+    assert_eq!(test.token1.balance(&defindex_contract.address), amount_to_deposit_1 - 78385);
 
     // Token balance of hodl strategy should be 0 (all in idle)
     assert_eq!(test.token0.balance(&test.strategy_client_token0.address), 0);
@@ -488,7 +472,7 @@
 
     // Df balance of user should be equal to amount_to_deposit_0+amount_to_deposit_1 - 1000 - 123456
     // 567890+987654-1000 -123456 = 1434088
-    let df_balance = test.defindex_contract.balance(&users[0]);
+    let df_balance = defindex_contract.balance(&users[0]);
     assert_eq!(df_balance, 1431088 );
 
     // check total manage funds
@@ -521,7 +505,7 @@
         }
     );
 
-    let total_managed_funds = test.defindex_contract.fetch_total_managed_funds();
+    let total_managed_funds = defindex_contract.fetch_total_managed_funds();
     assert_eq!(total_managed_funds, total_managed_funds_expected);
 
 }
@@ -622,7 +606,7 @@
     //     }
     // ];
 
-    // test.defindex_contract.initialize(
+    // defindex_contract.initialize(
     //     &assets,
     //     &test.manager,
     //     &test.emergency_manager,
@@ -640,13 +624,13 @@
     // test.token0_admin_client.mint(&users[0], &amount);
     // assert_eq!(test.token0.balance(&users[0]), amount);
 
-    // let df_balance = test.defindex_contract.balance(&users[0]);
+    // let df_balance = defindex_contract.balance(&users[0]);
     // assert_eq!(df_balance, 0i128);
 
     // // Deposit 
     // let amount_to_deposit = 987654321i128;
     
-    // test.defindex_contract.deposit(
+    // defindex_contract.deposit(
     //     &sorobanvec![&test.env, amount_to_deposit],
     //     &sorobanvec![&test.env, amount_to_deposit],
     //     &users[0],
@@ -677,16 +661,17 @@
         }
     ];
     // initialize
-    test.defindex_contract.initialize(
-        &assets,
-        &test.manager,
-        &test.emergency_manager,
-        &test.vault_fee_receiver,
-        &2000u32,
-        &test.defindex_protocol_receiver,
-        &test.defindex_factory,
-        &String::from_str(&test.env, "dfToken"),
-        &String::from_str(&test.env, "DFT"),
+    let defindex_contract = create_defindex_vault(
+        &test.env,
+        assets,
+        test.manager.clone(),
+        test.emergency_manager.clone(),
+        test.vault_fee_receiver.clone(),
+        2000u32,
+        test.defindex_protocol_receiver.clone(),
+        test.defindex_factory.clone(),
+        String::from_str(&test.env, "dfToken"),
+        String::from_str(&test.env, "DFT"),
     );
     // mint 
     let amount = 987654321i128;
@@ -700,7 +685,7 @@
     let amount_to_deposit_0 = 123456789i128;
     let amount_to_deposit_1 = 234567890i128;
 
-    let deposit_result = test.defindex_contract.deposit(
+    let deposit_result = defindex_contract.deposit(
         &sorobanvec![&test.env, amount_to_deposit_0, amount_to_deposit_1],
         &sorobanvec![&test.env, amount_to_deposit_0, amount_to_deposit_1],
         &users[0],
@@ -709,7 +694,7 @@
 
     // check deposit result. Ok((amounts, shares_to_mint))
     // shares to mint = 123456789 + 234567890 = 358024679
-    assert_eq!(test.defindex_contract.total_supply(), 358024679);
+    assert_eq!(defindex_contract.total_supply(), 358024679);
 
     assert_eq!(deposit_result, (sorobanvec![&test.env, amount_to_deposit_0, amount_to_deposit_1], 358024679));
 
@@ -719,8 +704,8 @@
     assert_eq!(test.token1.balance(&users[0]), amount - amount_to_deposit_1);
 
     // check vault balances
-    assert_eq!(test.token0.balance(&test.defindex_contract.address), amount_to_deposit_0);
-    assert_eq!(test.token1.balance(&test.defindex_contract.address), amount_to_deposit_1);
+    assert_eq!(test.token0.balance(&defindex_contract.address), amount_to_deposit_0);
+    assert_eq!(test.token1.balance(&defindex_contract.address), amount_to_deposit_1);
 
     // check strategy balances
     assert_eq!(test.token0.balance(&test.strategy_client_token0.address), 0);
@@ -751,18 +736,18 @@
         }),
     ];
 
-    test.defindex_contract.invest(&investments);
+    defindex_contract.invest(&investments);
 
     // check vault balances
-    assert_eq!(test.token0.balance(&test.defindex_contract.address), 0);
-    assert_eq!(test.token1.balance(&test.defindex_contract.address), 0);
+    assert_eq!(test.token0.balance(&defindex_contract.address), 0);
+    assert_eq!(test.token1.balance(&defindex_contract.address), 0);
 
     // check strategy balances
     assert_eq!(test.token0.balance(&test.strategy_client_token0.address), amount_to_deposit_0);
     assert_eq!(test.token1.balance(&test.strategy_client_token1.address), amount_to_deposit_1);
 
     //check user vault shares
-    let df_balance = test.defindex_contract.balance(&users[0]);
+    let df_balance = defindex_contract.balance(&users[0]);
     // vault shares should be amount_to_deposit_0 + amount_to_deposit_1 - 1000
     // 123456789 + 234567890 - 1000 = 358023679
     // but total vault shares are 358023679 + 1000 = 358024679
@@ -775,9 +760,9 @@
     // user will get asset 1: 234567890 * 35353535 / 358024679 = 23162660.552210564 = 23162660
 
     let amount_to_withdraw = 35353535i128;
-    let result = test.defindex_contract.withdraw(&amount_to_withdraw, &users[0]);
-
-    assert_eq!(test.defindex_contract.total_supply(), 322671144); //358024679- 35353535
+    let result = defindex_contract.withdraw(&amount_to_withdraw, &users[0]);
+
+    assert_eq!(defindex_contract.total_supply(), 322671144); //358024679- 35353535
 
     // check expected result
     let expected_result = sorobanvec![&test.env, 12190874, 23162660];
@@ -788,15 +773,15 @@
     assert_eq!(test.token1.balance(&users[0]), amount - amount_to_deposit_1 + 23162660);
 
     // check vault balances
-    assert_eq!(test.token0.balance(&test.defindex_contract.address), 0);
-    assert_eq!(test.token1.balance(&test.defindex_contract.address), 0);
+    assert_eq!(test.token0.balance(&defindex_contract.address), 0);
+    assert_eq!(test.token1.balance(&defindex_contract.address), 0);
 
     // check strategy balances
     assert_eq!(test.token0.balance(&test.strategy_client_token0.address), amount_to_deposit_0 - 12190874);
     assert_eq!(test.token1.balance(&test.strategy_client_token1.address), amount_to_deposit_1 - 23162660);
 
     // check user vault shares // should be 358023679−35353535 = 322670144
-    let df_balance = test.defindex_contract.balance(&users[0]);
+    let df_balance = defindex_contract.balance(&users[0]);
     assert_eq!(df_balance, 322670144);
 
     // now we deposit again to have a lot in idle funds
@@ -810,7 +795,7 @@
     let amount_to_deposit_0_new = 2222222i128;
     let amount_to_deposit_1_new = 4222221i128;
 
-    let (amounts, shares_minted) = test.defindex_contract.deposit(
+    let (amounts, shares_minted) = defindex_contract.deposit(
         &sorobanvec![&test.env, amount_to_deposit_0_new, amount_to_deposit_1_new+100],
         &sorobanvec![&test.env, amount_to_deposit_0_new, amount_to_deposit_1_new-100],
         &users[0],
@@ -829,7 +814,7 @@
     // 322671144 * 2222222 / 111265915 = 6444443.610264365 = 6444443
     assert_eq!(shares_minted, 6444443);
 
-    assert_eq!(test.defindex_contract.total_supply(), 329115587); //358024679- 35353535 + 6444443
+    assert_eq!(defindex_contract.total_supply(), 329115587); //358024679- 35353535 + 6444443
     
 
     // check user balances
@@ -837,8 +822,8 @@
     assert_eq!(test.token1.balance(&users[0]), amount - amount_to_deposit_1 + 23162660 - 4222221);
 
     // check vault balance
-    assert_eq!(test.token0.balance(&test.defindex_contract.address), 2222222);
-    assert_eq!(test.token1.balance(&test.defindex_contract.address), 4222221);
+    assert_eq!(test.token0.balance(&defindex_contract.address), 2222222);
+    assert_eq!(test.token1.balance(&defindex_contract.address), 4222221);
 
     // check strategies balance
     assert_eq!(test.token0.balance(&test.strategy_client_token0.address), amount_to_deposit_0 - 12190874);
@@ -848,9 +833,9 @@
     //  this should only affect idle funds
 
     let amount_to_withdraw = 644444i128;
-    let result = test.defindex_contract.withdraw(&amount_to_withdraw, &users[0]);
-
-    assert_eq!(test.defindex_contract.total_supply(), 328471143); //358024679- 35353535 + 6444443 - 644444
+    let result = defindex_contract.withdraw(&amount_to_withdraw, &users[0]);
+
+    assert_eq!(defindex_contract.total_supply(), 328471143); //358024679- 35353535 + 6444443 - 644444
  
 
     // the new totqal supply was 322671144+6444443 = 329115587
@@ -874,22 +859,22 @@
     assert_eq!(test.token1.balance(&users[0]), amount - amount_to_deposit_1 + 23162660 - 4222221 + 422221);
 
     // check vault balance
-    assert_eq!(test.token0.balance(&test.defindex_contract.address), 2222222 - 222222);
-    assert_eq!(test.token1.balance(&test.defindex_contract.address), 4222221 - 422221);
+    assert_eq!(test.token0.balance(&defindex_contract.address), 2222222 - 222222);
+    assert_eq!(test.token1.balance(&defindex_contract.address), 4222221 - 422221);
 
     // check strategies balance
 
     assert_eq!(test.token0.balance(&test.strategy_client_token0.address), amount_to_deposit_0 - 12190874);
     assert_eq!(test.token1.balance(&test.strategy_client_token1.address), amount_to_deposit_1 - 23162660);
 
-    assert_eq!(test.defindex_contract.total_supply(), 328471143); //358024679- 35353535 + 6444443 - 644444
+    assert_eq!(defindex_contract.total_supply(), 328471143); //358024679- 35353535 + 6444443 - 644444
 
     // check df tokens balance of user
-    assert_eq!(test.defindex_contract.balance(&users[0]), 328470143);
+    assert_eq!(defindex_contract.balance(&users[0]), 328470143);
 
     // // Now we will wihdraw the total remineder amount of vault shares of the user
     // // 328471143 - 1000 = 328470143
-    let result = test.defindex_contract.withdraw(&328470143, &users[0]);
+    let result = defindex_contract.withdraw(&328470143, &users[0]);
     
     
     // from the total supply 328471143, the user will take 328470143 (almost all)
@@ -912,13 +897,13 @@
     let expected_result = sorobanvec![&test.env, 113265570, 215204574];
     assert_eq!(result, expected_result);
 
-    assert_eq!(test.defindex_contract.balance(&users[0]), 0);
-    assert_eq!(test.defindex_contract.balance(&test.defindex_contract.address), 1000);
+    assert_eq!(defindex_contract.balance(&users[0]), 0);
+    assert_eq!(defindex_contract.balance(&defindex_contract.address), 1000);
 
     // CHECK IDLE BALANCES
     // check vault balance
-    assert_eq!(test.token0.balance(&test.defindex_contract.address), 0);
-    assert_eq!(test.token1.balance(&test.defindex_contract.address), 0);
+    assert_eq!(test.token0.balance(&defindex_contract.address), 0);
+    assert_eq!(test.token1.balance(&defindex_contract.address), 0);
     
 
     // check strategies balance, they will hold the rest
