mod admin;
mod budget;
mod deposit;
mod deposit_and_invest;
mod rescue;
mod events;
mod fees;
mod get_asset_amounts_per_shares;
mod initialize;
mod rebalance;
mod withdraw;
<<<<<<< HEAD
mod fees;
mod get_asset_amounts_per_shares;   
mod budget;
mod failing_test;
=======
mod upgrade;
>>>>>>> d03cf3e8
<|MERGE_RESOLUTION|>--- conflicted
+++ resolved
@@ -9,11 +9,8 @@
 mod initialize;
 mod rebalance;
 mod withdraw;
-<<<<<<< HEAD
+mod upgrade;
 mod fees;
 mod get_asset_amounts_per_shares;   
 mod budget;
-mod failing_test;
-=======
-mod upgrade;
->>>>>>> d03cf3e8
+mod failing_test;