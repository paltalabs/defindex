--- conflicted
+++ resolved
@@ -1,10 +1,5 @@
 //! Definition of the Events used in the DeFindex Vault contract
-<<<<<<< HEAD
-use common::models::AssetStrategySet;
 use soroban_sdk::{contracttype, symbol_short, Address, Env, Symbol, Val, Vec, Map};
-=======
-use soroban_sdk::{contracttype, symbol_short, Address, Env, Symbol, Val, Vec};
->>>>>>> fb1a43a6
 
 use crate::{models::AssetInvestmentAllocation, report::Report};
 
