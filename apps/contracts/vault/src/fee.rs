--- conflicted
+++ resolved
@@ -61,15 +61,10 @@
         return Ok(());
     }
 
-<<<<<<< HEAD
-
-    let fee_rate = fetch_fee_rate(e);
-=======
     // Fetch the individual fees for DeFindex and Vault, then calculate the total rate
     let defindex_fee = fetch_defindex_fee(e);
     let vault_fee = get_vault_fee(e);
     let total_fee_rate = defindex_fee.checked_add(vault_fee).unwrap();
->>>>>>> b29e974f
 
     // Calculate the total fees in dfTokens based on the combined fee rate
     let total_fees = calculate_fees(e, time_elapsed, total_fee_rate)?;
