#![cfg(test)]
extern crate std;
use crate::storage::StrategyParams;
use crate::{DeFindexVault, DeFindexVaultClient};
use soroban_sdk::token::{
    StellarAssetClient as SorobanTokenAdminClient, TokenClient as SorobanTokenClient,
};
use soroban_sdk::{
    Env, 
    Address, 
    testutils::Address as _,
    Vec,
    vec as sorobanvec,
    String
};
use std::vec;

// DeFindex Vault Contract
fn create_defindex_vault<'a>(e: &Env) -> DeFindexVaultClient<'a> {
    DeFindexVaultClient::new(e, &e.register_contract(None, DeFindexVault {}))
}

// Create Test Token
pub(crate) fn create_token_contract<'a>(e: &Env, admin: &Address) -> SorobanTokenClient<'a> {
    SorobanTokenClient::new(e, &e.register_stellar_asset_contract(admin.clone()))
}

pub(crate) fn get_token_admin_client<'a>(
    e: &Env,
    address: &Address,
) -> SorobanTokenAdminClient<'a> {
    SorobanTokenAdminClient::new(e, address)
}

pub(crate) fn create_strategy_params(test: &DeFindexVaultTest) -> Vec<StrategyParams> {
    sorobanvec![
        &test.env,
        StrategyParams {
            name: String::from_str(&test.env, "Strategy 1"),
            address: test.adapter_address.clone(),
        }
    ]
}


pub struct DeFindexVaultTest<'a> {
    env: Env,
    defindex_contract: DeFindexVaultClient<'a>,
    token0_admin_client: SorobanTokenAdminClient<'a>,
    token0: SorobanTokenClient<'a>,
    token1_admin_client: SorobanTokenAdminClient<'a>,
    token1: SorobanTokenClient<'a>,
    emergency_manager: Address,
    fee_receiver: Address,
    manager: Address,
    adapter_address: Address,
}

impl<'a> DeFindexVaultTest<'a> {
    fn setup() -> Self {

        let env = Env::default();
<<<<<<< HEAD
        env.mock_all_auths();
=======
        // env.mock_all_auths();
>>>>>>> 869eb8b9
        let defindex_contract = create_defindex_vault(&env);
        
        let emergency_manager = Address::generate(&env);
        let fee_receiver = Address::generate(&env);
        let manager = Address::generate(&env);
        
        let token0_admin = Address::generate(&env);
        let token0 = create_token_contract(&env, &token0_admin);

        let token1_admin = Address::generate(&env);
        let token1 = create_token_contract(&env, &token1_admin);
        
        let token0_admin_client = get_token_admin_client(&env, &token0.address.clone());
        let token1_admin_client = get_token_admin_client(&env, &token1.address.clone());

        // token1_admin_client.mint(to, amount);
        
        //TODO: Adapter mockup (should be an strategy later on)
        let adapter_address = Address::generate(&env);

        DeFindexVaultTest {
            env,
            defindex_contract,
            token0_admin_client,
            token0,
            token1_admin_client,
            token1,
            emergency_manager,
            fee_receiver,
            manager,
            adapter_address
        }
    }
    
    pub(crate) fn generate_random_users(e: &Env, users_count: u32) -> vec::Vec<Address> {
        let mut users = vec![];
        for _c in 0..users_count {
            users.push(Address::generate(e));
        }
        users
    }
}

mod admin;
mod initialize;<|MERGE_RESOLUTION|>--- conflicted
+++ resolved
@@ -60,11 +60,7 @@
     fn setup() -> Self {
 
         let env = Env::default();
-<<<<<<< HEAD
-        env.mock_all_auths();
-=======
         // env.mock_all_auths();
->>>>>>> 869eb8b9
         let defindex_contract = create_defindex_vault(&env);
         
         let emergency_manager = Address::generate(&env);
