--- conflicted
+++ resolved
@@ -124,8 +124,5 @@
 mod admin;
 mod initialize;
 mod withdraw;
-<<<<<<< HEAD
-mod emergency_withdraw;
-=======
 mod deposit;
->>>>>>> 38e91c8b
+mod emergency_withdraw;