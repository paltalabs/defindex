--- conflicted
+++ resolved
@@ -20,7 +20,6 @@
     TokenClient::new(e, &asset.address).balance(&e.current_contract_address())
 }
 
-<<<<<<< HEAD
 
 /// Fetches the total funds that are invested for a given asset. 
 /// It iterates through all the strategies associated with the asset and sums their balances.
@@ -33,9 +32,6 @@
 /// * The total invested balance (i128) of the asset across all strategies.
 fn fetch_invested_funds_for_asset(e: &Env, asset: &Asset) -> i128 {
     let total_strategies = get_total_strategies(e);
-=======
-fn get_invested_funds_for_asset(e: &Env, asset: &Asset) -> i128 {
->>>>>>> 137a904a
     let mut invested_funds = 0;
     for strategy in asset.strategies.iter() {
         let strategy_client = get_strategy_client(e, strategy.address);
