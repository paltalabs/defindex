use soroban_sdk::{Address, Env, Map, Vec};

use crate::{
    models::{Asset, Investment},
    ContractError,
};

pub trait VaultTrait {

    /// Initializes the DeFindex Vault contract with the required parameters.
    ///
    /// This function sets the roles for emergency manager, fee receiver, and manager.
    /// It also stores the list of assets to be managed by the vault, including strategies for each asset.
    /// 
    /// # Arguments:
    /// * `e` - The environment.
    /// * `emergency_manager` - The address with emergency control over the vault.
    /// * `fee_receiver` - The address that will receive fees from the vault.
    /// * `manager` - The address responsible for managing the vault.
    /// * `defindex_receiver` - The address that will receive fees for DeFindex from the vault.
    /// * `tokens` - A vector of `Asset` structs representing the assets and their associated strategies.
    ///
    /// # Returns:
    /// * `Result<(), ContractError>` - Ok if successful, otherwise returns a ContractError.
    fn initialize(
        e: Env,
        assets: Vec<Asset>,
        manager: Address,
        emergency_manager: Address,
        fee_receiver: Address,
        defindex_receiver: Address,
    ) -> Result<(), ContractError>;

    /// Handles deposits into the DeFindex Vault.
    ///
    /// This function transfers the desired amounts of each asset into the vault, distributes the assets
    /// across the strategies according to the vault's ratios, and mints dfTokens representing the user's
    /// share in the vault.
    ///
    /// # Arguments:
    /// * `e` - The environment.
    /// * `amounts_desired` - A vector of the amounts the user wishes to deposit for each asset.
    /// * `amounts_min` - A vector of minimum amounts required for the deposit to proceed.
    /// * `from` - The address of the user making the deposit.
    ///
    /// # Returns:
    /// * `Result<(), ContractError>` - Ok if successful, otherwise returns a ContractError.
    fn deposit(
        e: Env,
        amounts_desired: Vec<i128>,
        amounts_min: Vec<i128>,
        from: Address,
    ) -> Result<(), ContractError>;

    /// Withdraws assets from the DeFindex Vault by burning dfTokens.
    ///
    /// This function calculates the amount of assets to withdraw based on the number of dfTokens being burned,
    /// then transfers the appropriate assets back to the user, pulling from both idle funds and strategies
    /// as needed.
    ///
    /// # Arguments:
    /// * `e` - The environment.
    /// * `df_amount` - The amount of dfTokens to burn for the withdrawal.
    /// * `from` - The address of the user requesting the withdrawal.
    ///
    /// # Returns:
    /// * `Result<(), ContractError>` - Ok if successful, otherwise returns a ContractError.
    fn withdraw(e: Env, df_amount: i128, from: Address) -> Result<(), ContractError>;

    /// Executes an emergency withdrawal from a specific strategy.
    ///
    /// This function allows the emergency manager or manager to withdraw all assets from a particular strategy
    /// and store them as idle funds within the vault. It also pauses the strategy to prevent further use until
    /// unpaused.
    ///
    /// # Arguments:
    /// * `e` - The environment.
    /// * `strategy_address` - The address of the strategy to withdraw from.
    /// * `caller` - The address initiating the emergency withdrawal (must be the manager or emergency manager).
    ///
    /// # Returns:
    /// * `Result<(), ContractError>` - Ok if successful, otherwise returns a ContractError.
    fn emergency_withdraw(e: Env, strategy_address: Address, caller: Address) -> Result<(), ContractError>;

    /// Pauses a strategy to prevent it from being used in the vault.
    ///
    /// This function pauses a strategy by setting its `paused` field to `true`. Only the manager or emergency
    /// manager can pause a strategy.
    ///
    /// # Arguments:
    /// * `e` - The environment.
    /// * `strategy_address` - The address of the strategy to pause.
    /// * `caller` - The address initiating the pause (must be the manager or emergency manager).
    ///
    /// # Returns:
    /// * `Result<(), ContractError>` - Ok if successful, otherwise returns a ContractError.
    fn pause_strategy(e: Env, strategy_address: Address, caller: Address) -> Result<(), ContractError>;

    /// Unpauses a previously paused strategy.
    ///
    /// This function unpauses a strategy by setting its `paused` field to `false`, allowing it to be used
    /// again in the vault.
    ///
    /// # Arguments:
    /// * `e` - The environment.
    /// * `strategy_address` - The address of the strategy to unpause.
    /// * `caller` - The address initiating the unpause (must be the manager or emergency manager).
    ///
    /// # Returns:
    /// * `Result<(), ContractError>` - Ok if successful, otherwise returns a ContractError.
    fn unpause_strategy(e: Env, strategy_address: Address, caller: Address) -> Result<(), ContractError>;

    /// Retrieves the list of assets managed by the DeFindex Vault.
    ///
    /// # Arguments:
    /// * `e` - The environment.
    ///
    /// # Returns:
    /// * `Vec<Asset>` - A vector of `Asset` structs representing the assets managed by the vault.
    fn get_assets(e: Env) -> Vec<Asset>;

<<<<<<< HEAD
    /// Returns the total managed funds of the vault, including both invested and idle funds.
    ///
    /// This function provides a map where the key is the asset address and the value is the total amount
    /// of that asset being managed by the vault.
    ///
    /// # Arguments:
    /// * `e` - The environment.
    ///
    /// # Returns:
    /// * `Map<Address, i128>` - A map of asset addresses to their total managed amounts.
    fn get_total_managed_funds(e: &Env) -> Map<Address, i128>;

    /// Returns the current invested funds, representing the total assets allocated to strategies.
    ///
    /// This function provides a map where the key is the asset address and the value is the total amount
    /// of that asset currently invested in various strategies.
    ///
    /// # Arguments:
    /// * `e` - The environment.
    ///
    /// # Returns:
    /// * `Map<Address, i128>` - A map of asset addresses to their total invested amounts.
    fn get_current_invested_funds(e: &Env) -> Map<Address, i128>;

    /// Returns the current idle funds, representing the total assets held directly by the vault (not invested).
    ///
    /// This function provides a map where the key is the asset address and the value is the total amount
    /// of that asset held as idle funds within the vault.
    ///
    /// # Arguments:
    /// * `e` - The environment.
    ///
    /// # Returns:
    /// * `Map<Address, i128>` - A map of asset addresses to their total idle amounts.
    fn get_current_idle_funds(e: &Env) -> Map<Address, i128>;
=======
    fn fetch_total_managed_funds(e: &Env) -> Map<Address, i128>;

    fn fetch_current_invested_funds(e: &Env) -> Map<Address, i128>;

    fn fetch_current_idle_funds(e: &Env) -> Map<Address, i128>;

    fn user_balance(e: Env, from: Address) -> i128;
>>>>>>> d8d881e4
}

pub trait AdminInterfaceTrait {
    /// Sets the fee receiver for the vault.
    ///
    /// This function allows the manager or emergency manager to set a new fee receiver address for the vault.
    ///
    /// # Arguments:
    /// * `e` - The environment.
    /// * `caller` - The address initiating the change (must be the manager or emergency manager).
    /// * `fee_receiver` - The new fee receiver address.
    ///
    /// # Returns:
    /// * `()` - No return value.
    fn set_fee_receiver(e: Env, caller: Address, new_fee_receiver: Address);

    /// Retrieves the current fee receiver address for the vault.
    ///
    /// # Arguments:
    /// * `e` - The environment.
    ///
    /// # Returns:
    /// * `Result<Address, ContractError>` - The fee receiver address if successful, otherwise returns a ContractError.
    fn get_fee_receiver(e: Env) -> Result<Address, ContractError>;

    /// Sets the manager for the vault.
    ///
    /// This function allows the current manager or emergency manager to set a new manager for the vault.
    ///
    /// # Arguments:
    /// * `e` - The environment.
    /// * `manager` - The new manager address.
    ///
    /// # Returns:
    /// * `()` - No return value.
    fn set_manager(e: Env, new_manager: Address);

    /// Retrieves the current manager address for the vault.
    ///
    /// # Arguments:
    /// * `e` - The environment.
    ///
    /// # Returns:
    /// * `Result<Address, ContractError>` - The manager address if successful, otherwise returns a ContractError.
    fn get_manager(e: Env) -> Result<Address, ContractError>;

    /// Sets the emergency manager for the vault.
    ///
    /// This function allows the current manager or emergency manager to set a new emergency manager for the vault.
    ///
    /// # Arguments:
    /// * `e` - The environment.
    /// * `emergency_manager` - The new emergency manager address.
    ///
    /// # Returns:
    /// * `()` - No return value.
    fn set_emergency_manager(e: Env, new_emergency_manager: Address);

    /// Retrieves the current emergency manager address for the vault.
    ///
    /// # Arguments:
    /// * `e` - The environment.
    ///
    /// # Returns:
    /// * `Result<Address, ContractError>` - The emergency manager address if successful, otherwise returns a ContractError.
    fn get_emergency_manager(e: Env) -> Result<Address, ContractError>;
}

pub trait VaultManagementTrait {

    /// Invests the vault's idle funds into the specified strategies.
    /// 
    /// # Arguments:
    /// * `e` - The environment.
    /// * `investment` - A vector of `Investment` structs representing the amount to invest in each strategy.
    /// * `caller` - The address of the caller.
    /// 
    /// # Returns:
    /// * `Result<(), ContractError>` - Ok if successful, otherwise returns a ContractError.
    fn invest(e: Env, investment: Vec<Investment>) -> Result<(), ContractError>;
}<|MERGE_RESOLUTION|>--- conflicted
+++ resolved
@@ -119,7 +119,6 @@
     /// * `Vec<Asset>` - A vector of `Asset` structs representing the assets managed by the vault.
     fn get_assets(e: Env) -> Vec<Asset>;
 
-<<<<<<< HEAD
     /// Returns the total managed funds of the vault, including both invested and idle funds.
     ///
     /// This function provides a map where the key is the asset address and the value is the total amount
@@ -130,8 +129,8 @@
     ///
     /// # Returns:
     /// * `Map<Address, i128>` - A map of asset addresses to their total managed amounts.
-    fn get_total_managed_funds(e: &Env) -> Map<Address, i128>;
-
+    fn fetch_total_managed_funds(e: &Env) -> Map<Address, i128>;
+    
     /// Returns the current invested funds, representing the total assets allocated to strategies.
     ///
     /// This function provides a map where the key is the asset address and the value is the total amount
@@ -142,7 +141,7 @@
     ///
     /// # Returns:
     /// * `Map<Address, i128>` - A map of asset addresses to their total invested amounts.
-    fn get_current_invested_funds(e: &Env) -> Map<Address, i128>;
+    fn fetch_current_invested_funds(e: &Env) -> Map<Address, i128>;
 
     /// Returns the current idle funds, representing the total assets held directly by the vault (not invested).
     ///
@@ -154,16 +153,9 @@
     ///
     /// # Returns:
     /// * `Map<Address, i128>` - A map of asset addresses to their total idle amounts.
-    fn get_current_idle_funds(e: &Env) -> Map<Address, i128>;
-=======
-    fn fetch_total_managed_funds(e: &Env) -> Map<Address, i128>;
-
-    fn fetch_current_invested_funds(e: &Env) -> Map<Address, i128>;
-
     fn fetch_current_idle_funds(e: &Env) -> Map<Address, i128>;
 
     fn user_balance(e: Env, from: Address) -> i128;
->>>>>>> d8d881e4
 }
 
 pub trait AdminInterfaceTrait {
