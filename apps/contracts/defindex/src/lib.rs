--- conflicted
+++ resolved
@@ -22,13 +22,8 @@
 
 use access::{AccessControl, AccessControlTrait, RolesDataKey};
 use funds::{fetch_current_idle_funds, fetch_current_invested_funds, fetch_total_managed_funds};
-<<<<<<< HEAD
 use interface::{AdminInterfaceTrait, VaultTrait, VaultManagementTrait};
 use models::{Asset, Investment};
-=======
-use interface::{AdminInterfaceTrait, VaultTrait};
-use models::Asset;
->>>>>>> 38e91c8b
 use storage::{
     get_assets, set_asset,
     set_defindex_receiver, set_total_assets,
@@ -98,12 +93,8 @@
             },
         );
 
-<<<<<<< HEAD
         events::emit_initialized_vault(&e, emergency_manager, fee_receiver, manager, defindex_receiver, assets);
 
-=======
-        // TODO: Emit event
->>>>>>> 38e91c8b
         Ok(())
     }
 
@@ -187,7 +178,6 @@
     
         // Calculate the withdrawal amounts for each strategy based on the dfToken amount
         let withdrawal_amounts = calculate_withdrawal_amounts(&e, df_amount)?;
-<<<<<<< HEAD
     
         // Create a map to store the total amounts to transfer for each asset address
         let mut total_amounts_to_transfer: Map<Address, i128> = Map::new(&e);
@@ -207,22 +197,6 @@
     
             // Withdraw as much as possible from idle funds first
             if idle_balance > 0 {
-=======
-
-        // Get idle funds for each token
-        let idle_funds = fetch_current_idle_funds(&e);
-
-        // Loop through each token and handle the withdrawal
-        for (asset, required_amount) in withdrawal_amounts.iter() {
-            let mut total_amount_to_transfer = 0;
-
-            // Get idle funds for this specific token, if it exists
-            let idle_balance = idle_funds.get(asset.address.clone()).unwrap_or(0);
-
-            // Withdraw as much as possible from idle funds
-            // REVIEW: This check is not necesary
-            if idle_balance > 0 { 
->>>>>>> 38e91c8b
                 if idle_balance >= required_amount {
                     // Idle funds cover the full amount
                     let current_amount = total_amounts_to_transfer.get(asset_address.clone()).unwrap_or(0);
