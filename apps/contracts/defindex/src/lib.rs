--- conflicted
+++ resolved
@@ -2,11 +2,7 @@
 use access::{AccessControl, AccessControlTrait, RolesDataKey};
 use interface::AdminInterfaceTrait;
 use soroban_sdk::{
-<<<<<<< HEAD
-    contract, contractimpl, panic_with_error, token::{TokenClient, TokenInterface}, Address, Env, String, Vec
-=======
-    contract, contractimpl, panic_with_error, Address, Env, String, Vec, Map
->>>>>>> a135f049
+    contract, contractimpl, panic_with_error, token::{TokenClient, TokenInterface}, Address, Env, Map, String, Vec
 };
 use soroban_token_sdk::metadata::TokenMetadata;
 use crate::interface::VaultTrait;
