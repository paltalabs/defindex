--- conflicted
+++ resolved
@@ -27,29 +27,11 @@
     set_defindex_receiver, set_strategy, set_total_assets, set_total_strategies, spend_idle_funds,
 };
 use strategies::get_strategy_client;
-use token::{internal_mint, write_metadata, VaultToken};
+use token::{internal_mint, internal_burn, write_metadata, VaultToken};
 use utils::{
     calculate_deposit_amounts_and_shares_to_mint, calculate_withdrawal_amounts, check_initialized,
     check_nonnegative_amount,
 };
-<<<<<<< HEAD
-=======
-use models::{Strategy};
-use funds::{get_current_idle_funds, get_current_invested_funds, get_total_managed_funds};
-
-use defindex_strategy_core::DeFindexStrategyClient;
-use token::{internal_burn, internal_mint, write_metadata, VaultToken};
-
-fn check_initialized(e: &Env) -> Result<(), ContractError> {
-    //TODO: Should also check if adapters/strategies have been set
-    let access_control = AccessControl::new(&e);
-    if access_control.has_role(&RolesDataKey::Manager) {
-        Ok(())
-    } else {
-        panic_with_error!(&e, ContractError::NotInitialized);
-    }
-}
->>>>>>> f056bce0
 
 pub use error::ContractError;
 
@@ -119,7 +101,6 @@
         check_initialized(&e)?;
         from.require_auth();
 
-<<<<<<< HEAD
         // get assets
         let assets = get_assets(&e);
         // assets lenght should be equal to amounts_desired and amounts_min length
@@ -154,13 +135,6 @@
                 asset_client.transfer(&from, &e.current_contract_address(), &amount);
             }
         }
-=======
-        let total_strategies = get_total_strategies(&e); 
-        let total_amount_used: i128 = 0;
-
-        // 1dfToken = [token:ratio]
-        internal_mint(e, from, amount);
->>>>>>> f056bce0
 
         // now we mint the corresponding dfTOkenb
         internal_mint(e, from, shares_to_mint);
@@ -245,13 +219,8 @@
         }
 
         // Burn the dfTokens after the successful withdrawal
-<<<<<<< HEAD
-        VaultToken::burn(e.clone(), from.clone(), df_amount);
-
-=======
         internal_burn(e.clone(), from.clone(), df_amount);
     
->>>>>>> f056bce0
         Ok(())
     }
 
@@ -286,10 +255,6 @@
     fn get_current_idle_funds(e: &Env) -> Map<Address, i128> {
         get_current_idle_funds(e)
     }
-
-    fn balance(e: Env, from: Address) -> i128 {
-        VaultToken::balance(e, from)
-    }
 }
 
 #[contractimpl]
