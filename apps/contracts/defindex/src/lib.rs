--- conflicted
+++ resolved
@@ -123,24 +123,7 @@
         let total_amount_used: i128 = 0;
 
         // 1dfToken = [token:ratio]
-<<<<<<< HEAD
         internal_mint(e, from, amount);
-=======
-
-        for i in 0..total_strategies {
-            let strategy = get_strategy(&e, i);
-            let strategy_client = DeFindexStrategyClient::new(&e, &strategy.address);
-
-            let adapter_amount = if i == (total_strategies - 1) {
-                amount - total_amount_used
-            } else {
-                amount
-            };
-
-            strategy_client.deposit(&adapter_amount, &from);
-            //should run deposit functions on adapters
-        }
->>>>>>> 91bfd662
 
         Ok(())
     }
