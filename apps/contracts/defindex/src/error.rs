use soroban_sdk::{self, contracterror};

#[contracterror]
#[derive(Copy, Clone, Debug, Eq, PartialEq, PartialOrd, Ord)]
#[repr(u32)]
pub enum ContractError {
    // Initialization Errors (10x)
    NotInitialized = 100,
    AlreadyInitialized = 101,
    InvalidRatio = 102,
    StrategyDoesNotSupportAsset=103,

    // Validation Errors (11x)
    NegativeNotAllowed = 110,
    InsufficientBalance = 111,
    NotEnoughIdleFunds = 112,

    // Arithmetic Errors (12x)
    ArithmeticError = 120,
    Overflow = 121,

    // Authorization/Role-based Errors (13x)
    Unauthorized = 130,
    RoleNotFound = 131,

<<<<<<< HEAD
    // Strategy Errors (14x)
    StrategyNotFound = 140,
    StrategyPausedOrNotFound = 141,
=======
>>>>>>> d8d881e4
}<|MERGE_RESOLUTION|>--- conflicted
+++ resolved
@@ -23,10 +23,7 @@
     Unauthorized = 130,
     RoleNotFound = 131,
 
-<<<<<<< HEAD
     // Strategy Errors (14x)
     StrategyNotFound = 140,
     StrategyPausedOrNotFound = 141,
-=======
->>>>>>> d8d881e4
 }