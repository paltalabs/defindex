--- conflicted
+++ resolved
@@ -13,11 +13,8 @@
     // Validation Errors (11x)
     NegativeNotAllowed = 110,
     InsufficientBalance = 111,
-<<<<<<< HEAD
-    NotEnoughIdleFunds = 112,
-=======
     WrongAmuntsLength = 112,
->>>>>>> 38e91c8b
+    NotEnoughIdleFunds = 113,
 
     // Arithmetic Errors (12x)
     ArithmeticError = 120,
@@ -27,10 +24,7 @@
     Unauthorized = 130,
     RoleNotFound = 131,
 
-<<<<<<< HEAD
     // Strategy Errors (14x)
     StrategyNotFound = 140,
     StrategyPausedOrNotFound = 141,
-=======
->>>>>>> 38e91c8b
 }