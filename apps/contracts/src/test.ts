--- conflicted
+++ resolved
@@ -7,13 +7,10 @@
   xdr
 } from "@stellar/stellar-sdk";
 import { randomBytes } from "crypto";
+import { depositToVault } from "./tests/vault.js";
 import { AddressBook } from "./utils/address_book.js";
 import { airdropAccount, invokeContract } from "./utils/contract.js";
 import { config } from "./utils/env_config.js";
-<<<<<<< HEAD
-=======
-import { getDfTokenBalance, depositToVault } from "./tests/vault.js";
->>>>>>> a60b276d
 
 
 export async function test_factory(addressBook: AddressBook) {
@@ -43,14 +40,9 @@
       address: new Address(xlm.contractId(passphrase)),
       strategies: [
         {
-<<<<<<< HEAD
           name: "Strategy 1",
           address: addressBook.getContractId("hodl_strategy"),
           paused: false
-=======
-          name: "Hodl Strategy",
-          address: addressBook.getContractId("hodl_strategy")
->>>>>>> a60b276d
         }
       ]
     }
