--- conflicted
+++ resolved
@@ -11,11 +11,7 @@
 import { AddressBook } from "./utils/address_book.js";
 import { airdropAccount, invokeContract } from "./utils/contract.js";
 import { config } from "./utils/env_config.js";
-<<<<<<< HEAD
-import { getDfTokenBalance, depositToVault } from "./tests/vault.js";
 import { checkUserBalance } from "./tests/strategy.js";
-=======
->>>>>>> 241b37c3
 
 
 export async function test_factory(addressBook: AddressBook) {
