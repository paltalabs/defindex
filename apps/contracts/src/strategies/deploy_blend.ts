import { Address, Asset, nativeToScVal, Networks, scValToNative, xdr } from "@stellar/stellar-sdk";
<<<<<<< HEAD
import { BLEND_POOL, BLEND_TOKEN, SOROSWAP_ROUTER } from "../constants.js";
=======
// import { BLEND_POOL_TESTNET, BLEND_TOKEN_TESTNET, SOROSWAP_ROUTER } from "../constants.js";
>>>>>>> 543bdac3
import { AddressBook } from "../utils/address_book.js";
import {
  airdropAccount,
  deployContract,
  installContract
} from "../utils/contract.js";
import { config } from "../utils/env_config.js";

export async function deployBlendStrategy(addressBook: AddressBook) {
  if (network == "standalone") {
    console.log("Blend Strategy can only be tested in testnet or mainnet");
    console.log("Since it requires Blend protocol to be deployed");
    return;
  };
  if (network != "mainnet") await airdropAccount(loadedConfig.admin);
  let account = await loadedConfig.horizonRpc.loadAccount(
    loadedConfig.admin.publicKey()
  );
  console.log("publicKey", loadedConfig.admin.publicKey());
  let balance = account.balances.filter((item) => item.asset_type == "native");
  console.log("Current Admin account balance:", balance[0].balance);

  console.log("-------------------------------------------------------");
  console.log("Deploying Blend Strategy");
  console.log("-------------------------------------------------------");
  await installContract("blend_strategy", addressBook, loadedConfig.admin);

  const xlm = Asset.native();
  let xlmContractId: string;
  switch (network) {
    case "testnet":
      xlmContractId = xlm.contractId(Networks.TESTNET);
      break;
    case "mainnet":
      xlmContractId = xlm.contractId(Networks.PUBLIC);
      break;
    default:
      console.log("Invalid network:", network, "It should be either testnet or mainnet");
      return;
      break;
  }
  const xlmAddress = new Address(xlmContractId);
  const xlmScVal = xlmAddress.toScVal();

  // CLAIM IDs
  // For XLM we have 
  // * `reserve_token_ids` - The ids of the reserves to claiming emissions for
  const claim_ids = xdr.ScVal.scvVec([
    nativeToScVal(1, { type: "u32" }),
  ]);

  let blendFixedXlmUsdcPool: string = othersAddressBook.getContractId("blend_fixed_xlm_usdc_pool");
  let blndToken: string = othersAddressBook.getContractId("blnd_token");
  let soroswapRouter: string  = othersAddressBook.getContractId("soroswap_router");


  const initArgs = xdr.ScVal.scvVec([
<<<<<<< HEAD
    new Address(BLEND_POOL).toScVal(), //Blend pool on testnet!
    nativeToScVal(0, { type: "u32" }), // ReserveId 0 is XLM
    new Address(BLEND_TOKEN).toScVal(), // BLND Token
    new Address(SOROSWAP_ROUTER).toScVal(), // Soroswap router
=======
    new Address(blendFixedXlmUsdcPool).toScVal(), //Blend pool on testnet!
    nativeToScVal(0, { type: "u32" }), // ReserveId 0 is XLM
    new Address(blndToken).toScVal(), // BLND Token
    new Address(soroswapRouter).toScVal(), // Soroswap router
>>>>>>> 543bdac3
    claim_ids,
  ]);

  const args: xdr.ScVal[] = [
    xlmScVal,
    initArgs
  ];

  await deployContract(
    "blend_strategy",
    "blend_strategy",
    addressBook,
    args,
    loadedConfig.admin
  );
}

const network = process.argv[2];
const loadedConfig = config(network);
const addressBook = AddressBook.loadFromFile(network);
console.log("🚀 ~ addressBook:", addressBook)
const othersAddressBook = AddressBook.loadFromFile(network, "../../public");
console.log("🚀 ~ othersAddressBook:", othersAddressBook)

try {
  await deployBlendStrategy(addressBook);
} catch (e) {
  console.error(e);
}
addressBook.writeToFile();<|MERGE_RESOLUTION|>--- conflicted
+++ resolved
@@ -1,9 +1,6 @@
 import { Address, Asset, nativeToScVal, Networks, scValToNative, xdr } from "@stellar/stellar-sdk";
-<<<<<<< HEAD
+// import { BLEND_POOL_TESTNET, BLEND_TOKEN_TESTNET, SOROSWAP_ROUTER } from "../constants.js";
 import { BLEND_POOL, BLEND_TOKEN, SOROSWAP_ROUTER } from "../constants.js";
-=======
-// import { BLEND_POOL_TESTNET, BLEND_TOKEN_TESTNET, SOROSWAP_ROUTER } from "../constants.js";
->>>>>>> 543bdac3
 import { AddressBook } from "../utils/address_book.js";
 import {
   airdropAccount,
@@ -61,17 +58,10 @@
 
 
   const initArgs = xdr.ScVal.scvVec([
-<<<<<<< HEAD
     new Address(BLEND_POOL).toScVal(), //Blend pool on testnet!
     nativeToScVal(0, { type: "u32" }), // ReserveId 0 is XLM
     new Address(BLEND_TOKEN).toScVal(), // BLND Token
     new Address(SOROSWAP_ROUTER).toScVal(), // Soroswap router
-=======
-    new Address(blendFixedXlmUsdcPool).toScVal(), //Blend pool on testnet!
-    nativeToScVal(0, { type: "u32" }), // ReserveId 0 is XLM
-    new Address(blndToken).toScVal(), // BLND Token
-    new Address(soroswapRouter).toScVal(), // Soroswap router
->>>>>>> 543bdac3
     claim_ids,
   ]);
 
