import {
  Address,
  Keypair,
  nativeToScVal,
  scValToNative,
  xdr,
} from "@stellar/stellar-sdk";
import { i128, u64 } from "@stellar/stellar-sdk/contract";
import { randomBytes } from "crypto";
import { SOROSWAP_ROUTER, SOROSWAP_USDC } from "../constants.js";
import { AddressBook } from "../utils/address_book.js";
import {
  airdropAccount,
  getTokenBalance,
  invokeContract,
  invokeCustomContract,
} from "../utils/contract.js";
import { config } from "../utils/env_config.js";
import { getTransactionBudget } from "../utils/tx.js";

const network = process.argv[2];
const loadedConfig = config(network);
export const admin = loadedConfig.admin;
export const emergencyManager = loadedConfig.getUser(
  "DEFINDEX_EMERGENCY_MANAGER_SECRET_KEY"
);
export const rebalanceManager = loadedConfig.getUser(
  "DEFINDEX_REBALANCE_MANAGER_SECRET_KEY"
);
export const feeReceiver = loadedConfig.getUser(
  "DEFINDEX_FEE_RECEIVER_SECRET_KEY"
);
export const manager = loadedConfig.getUser("DEFINDEX_MANAGER_SECRET_KEY");

export interface CreateVaultParams {
  address: Address;
  strategies: Array<{
    name: string;
    address: string;
    paused: boolean;
  }>;
}
export const soroswapUSDC = new Address(SOROSWAP_USDC);

export type Option<T> = T | undefined;

// export type Address = string; // Simplified representation of Address as a string
// export type i128 = bigint; // TypeScript equivalent for large integers
// export type u64 = number; // Simplified as a number for UNIX timestamps

export type Instruction =
  | { type: "Unwind"; strategy: string; amount: i128 }
  | { type: "Invest"; strategy: string; amount: i128 }
  | {
      type: "SwapExactIn";
      token_in: string;
      token_out: string;
      amount_in: i128;
      amount_out_min: i128;
      deadline: u64;
    }
  | {
      type: "SwapExactOut";
      token_in: string;
      token_out: string;
      amount_out: i128;
      amount_in_max: i128;
      deadline: u64;
    };


export interface AssetInvestmentAllocation {
  asset: Address;
  strategy_investments: { amount: bigint; strategy: Address }[];
}

interface TotalManagedFunds {
  asset: string,
  idle_amount: bigint,
  invested_amount: bigint,
  strategy_allocations: any[],
  total_amount: bigint
}

export function mapInstructionsToParams(
  instructions: Instruction[]
): xdr.ScVal {
  return xdr.ScVal.scvVec(
    instructions.map((instruction) => {
      switch (instruction.type) {
        case "Invest":
        case "Unwind":
          // Handle Invest and Withdraw actions
          return xdr.ScVal.scvVec([
            xdr.ScVal.scvSymbol(instruction.type), // "Invest" or "Withdraw"
            new Address(instruction.strategy).toScVal(),
            nativeToScVal(instruction.amount, { type: "i128" }), // amount
          ]);

        case "SwapExactIn":
          // Handle SwapExactIn action
          return xdr.ScVal.scvVec([
            xdr.ScVal.scvSymbol("SwapExactIn"),
            new Address(instruction.token_in).toScVal(),
            new Address(instruction.token_out).toScVal(),
            nativeToScVal(instruction.amount_in, { type: "i128" }),
            nativeToScVal(instruction.amount_out_min, { type: "i128" }),
            nativeToScVal(instruction.deadline, { type: "u64" }),
          ]);

        case "SwapExactOut":
          // Handle SwapExactOut action
          return xdr.ScVal.scvVec([
            xdr.ScVal.scvSymbol("SwapExactOut"),
            new Address(instruction.token_in).toScVal(),
            new Address(instruction.token_out).toScVal(),
            nativeToScVal(instruction.amount_out, { type: "i128" }),
            nativeToScVal(instruction.amount_in_max, { type: "i128" }),
            nativeToScVal(instruction.deadline, { type: "u64" }),
          ]);

        default:
          throw new Error(`Unsupported action type: ${instruction}`);
      }
    })
  );
}

/**
 * Mints a specified amount of tokens for a given user.
 *
 * @param user - The Keypair of the user for whom the tokens will be minted.
 * @param amount - The amount of tokens to mint.
 * @returns A promise that resolves when the minting operation is complete.
 */
export async function mintToken(user: Keypair, amount: number, tokenAddress?: Address) {
  await invokeCustomContract(

    tokenAddress ? tokenAddress.toString() : soroswapUSDC.toString(),
    "mint",
    [
      new Address(user.publicKey()).toScVal(),
      nativeToScVal(amount, { type: "i128" }),
    ],
    loadedConfig.getUser("SOROSWAP_MINT_SECRET_KEY")
  );
}

/**
 * Generates the parameters required to create a DeFindex vault.
 *
 * @param {Keypair} emergencyManager - The keypair of the emergency manager.
 * @param {Keypair} rebalanceManager - The keypair of the rebalance manager.
 * @param {Keypair} feeReceiver - The keypair of the fee receiver.
 * @param {Keypair} manager - The keypair of the manager.
 * @param {string} vaultName - The name of the vault.
 * @param {string} vaultSymbol - The symbol of the vault.
 * @param {xdr.ScVal[]} assetAllocations - The asset allocations for the vault.
 * @param {Address} router_address - The address of the Soroswap router.
 * @returns {xdr.ScVal[]} An array of ScVal objects representing the parameters.
 */
export function getCreateDeFindexParams(
  emergencyManager: Keypair,
  rebalanceManager: Keypair,
  feeReceiver: Keypair,
  manager: Keypair,
  vaultName: string,
  vaultSymbol: string,
  assetAllocations: xdr.ScVal[],
  router_address: Address,
  upgradable: boolean,
): xdr.ScVal[] {
  const roles = xdr.ScVal.scvMap([
    new xdr.ScMapEntry({
      key: xdr.ScVal.scvU32(0),
      val: new Address(emergencyManager.publicKey()).toScVal(),
    }),
    new xdr.ScMapEntry({
      key: xdr.ScVal.scvU32(1),
      val: new Address(feeReceiver.publicKey()).toScVal(),
    }),
    new xdr.ScMapEntry({
      key: xdr.ScVal.scvU32(2),
      val: new Address(manager.publicKey()).toScVal(),
    }),
    new xdr.ScMapEntry({
      key: xdr.ScVal.scvU32(3),
      val: new Address(rebalanceManager.publicKey()).toScVal(),
    }),
  ]);

  const nameSymbol = xdr.ScVal.scvMap([
    new xdr.ScMapEntry({
      key: xdr.ScVal.scvString("name"),
      val: nativeToScVal(vaultName ?? "TestVault", { type: "string" }),
    }),
    new xdr.ScMapEntry({
      key: xdr.ScVal.scvString("symbol"),
      val: nativeToScVal(vaultSymbol ?? "TSTV", { type: "string" }),
    }),
  ])


    /* 
     fn create_defindex_vault(
        e: Env,
        roles: Map<u32, Address>,
        vault_fee: u32,
        assets: Vec<AssetStrategySet>,
        salt: BytesN<32>,
        soroswap_router: Address,
        name_symbol: Map<String, String>,
    ) -> Result<Address, FactoryError>;
  */
  return [
    roles,
    nativeToScVal(100, { type: "u32" }), // Setting vault_fee as 100 bps for demonstration
    xdr.ScVal.scvVec(assetAllocations),
    nativeToScVal(randomBytes(32)), //salt
    router_address.toScVal(),
    nameSymbol,
    nativeToScVal(upgradable, { type: "bool" })
  ];
}

/**
 * Converts an array of asset allocation parameters into an array of xdr.ScVal objects.
 *
 * @param {CreateVaultParams[]} assets - An array of asset allocation parameters.
 * Each asset contains an address and an array of strategies.
 * @returns {xdr.ScVal[]} An array of xdr.ScVal objects representing the asset allocations.
 *
 * Each asset is converted into an xdr.ScVal map with the following structure:
 * - `address`: The address of the asset, converted to an xdr.ScVal.
 * - `strategies`: An array of strategies, each converted to an xdr.ScVal map with the following structure:
 *   - `address`: The address of the strategy, converted to an xdr.ScVal.
 *   - `name`: The name of the strategy, converted to an xdr.ScVal.
 *   - `paused`: A boolean indicating if the strategy is paused, converted to an xdr.ScVal.
 */
function getAssetAllocations(assets: CreateVaultParams[]): xdr.ScVal[] {
  return assets.map((asset) => {
    return xdr.ScVal.scvMap([
      new xdr.ScMapEntry({
        key: xdr.ScVal.scvSymbol("address"),
        val: asset.address.toScVal(),
      }),
      new xdr.ScMapEntry({
        key: xdr.ScVal.scvSymbol("strategies"),
        val: xdr.ScVal.scvVec(
          asset.strategies.map((strategy) =>
            xdr.ScVal.scvMap([
              new xdr.ScMapEntry({
                key: xdr.ScVal.scvSymbol("address"),
                val: new Address(strategy.address).toScVal(),
              }),
              new xdr.ScMapEntry({
                key: xdr.ScVal.scvSymbol("name"),
                val: nativeToScVal(strategy.name, { type: "string" }),
              }),
              new xdr.ScMapEntry({
                key: xdr.ScVal.scvSymbol("paused"),
                val: nativeToScVal(strategy.paused, { type: "bool" }),
              }),
            ])
          )
        ),
      }),
    ]);
  });
}

/**
 * Deploys a new DeFindex Vault.
 *
 * @param addressBook - The address book containing necessary addresses.
 * @param createVaultParams - An array of parameters required to create the vault.
 * @param vaultName - The name of the vault to be created.
 * @param vaultSymbol - The symbol of the vault to be created.
 * @returns A promise that resolves to the address of the newly created vault.
 *
 * @throws Will throw an error if the contract invocation fails.
 */
export async function deployVault(
  addressBook: AddressBook,
  createVaultParams: CreateVaultParams[],
  vaultName: string,
  vaultSymbol: string
): Promise<any> {
  const assets: CreateVaultParams[] = createVaultParams;
  const assetAllocations = getAssetAllocations(assets);

  const createDeFindexParams: xdr.ScVal[] = getCreateDeFindexParams(
    emergencyManager,
    rebalanceManager,
    feeReceiver,
    manager,
    vaultName,
    vaultSymbol,
    assetAllocations,
    new Address(SOROSWAP_ROUTER),
    true,
  );
  try {
    const result = await invokeContract(
      "defindex_factory",
      addressBook,
      "create_defindex_vault",
      createDeFindexParams,
      loadedConfig.admin
    );
    console.log(
      "🚀 « DeFindex Vault created with address:",
      scValToNative(result.returnValue)
    );
    const address = scValToNative(result.returnValue);
    const budget = getTransactionBudget(result);
    return { address: address, ...budget };
  } catch (error) {
    console.error("Error deploying vault:", error);
    throw error;
  }
}

/**
 * Description: Deposits a specified amount to the vault for a user and returns the user details along with pre- and post-deposit balances.
 *
 * @param {string} deployedVault - The address of the deployed vault contract.
 * @param {Keypair} [user] - The user Keypair making the deposit. If not provided, a new user will be created.
 * @returns {Promise<{ user: Keypair, balanceBefore: number, result: any, balanceAfter: number }>} Returns an object with the user, balance before, deposit result, and balance after.
 * @throws Will throw an error if the deposit fails or any step encounters an issue.
 * @example
 * const { user, balanceBefore, result, balanceAfter } = await depositToVault("CCE7MLKC7R6TIQA37A7EHWEUC3AIXIH5DSOQUSVAARCWDD7257HS4RUG", user);
 */
export async function depositToVault(
  deployedVault: string,
  amount: number[],
  user?: Keypair,
  invest?: boolean
) {
  // Create and fund a new user account if not provided
  const newUser = user ? user : Keypair.random();
  const investBool = invest ? invest : false;
  console.log(
    "🚀 ~ depositToVault ~ newUser.publicKey():",
    newUser.publicKey()
  );
  console.log("🚀 ~ depositToVault ~ newUser.secret():", newUser.secret());

  if (network !== "mainnet") await airdropAccount(newUser);
  console.log("New user publicKey:", newUser.publicKey());

  let balanceBefore: number;
  let balanceAfter: number;
  let result: any;

  // Define deposit parameters
  const amountsDesired = amount.map((am) => BigInt(am)); // 1 XLM in stroops (1 XLM = 10^7 stroops)
  const amountsMin = amount.map((_) => BigInt(0)); // Minimum amount for transaction to succeed

  const depositParams: xdr.ScVal[] = [
    xdr.ScVal.scvVec(
      amountsDesired.map((amount) => nativeToScVal(amount, { type: "i128" }))
    ),
    xdr.ScVal.scvVec(
      amountsMin.map((min) => nativeToScVal(min, { type: "i128" }))
    ),
    new Address(newUser.publicKey()).toScVal(),
    xdr.ScVal.scvBool(investBool),
  ];

  try {
    // Check the user's balance before the deposit
    balanceBefore = await getDfTokenBalance(
      deployedVault,
      newUser.publicKey(),
      newUser
    );
    console.log("🔢 « dfToken balance before deposit:", balanceBefore);
  } catch (error) {
    console.error("❌ Balance check before deposit failed:", error);
    throw error;
  }

  try {
    result = await invokeCustomContract(
      deployedVault,
      "deposit",
      depositParams,
      newUser
    );
    console.log("🚀 « Deposit successful:", scValToNative(result.returnValue));
  } catch (error) {
    console.error("❌ Deposit failed:", error);
    throw error;
  }

  try {
    // Check the user's balance after the deposit
    balanceAfter = await getDfTokenBalance(
      deployedVault,
      newUser.publicKey(),
      newUser
    );
    console.log("🔢 « dfToken balance after deposit:", balanceAfter);
  } catch (error) {
    console.error("❌ Balance check after deposit failed:", error);
    throw error;
  }
  const budget = getTransactionBudget(result);
  return { user: newUser, balanceBefore, result, balanceAfter, status: true, ...budget };
}

/**
 * Description: Retrieves the dfToken balance for a specified user from the vault contract.
 *
 * @param {string} deployedVault - The address of the deployed vault contract.
 * @param {string} userPublicKey - The public key of the user whose balance to check.
 * @returns {Promise<number>} The balance of dfTokens for the specified user.
 * @throws Will throw an error if the balance retrieval fails.
 * @example
 * const balance = await getDfTokenBalance("CCE7MLKC7R6TIQA37A7EHWEUC3AIXIH5DSOQUSVAARCWDD7257HS4RUG", "GB6JL...");
 */
export async function getDfTokenBalance(
  deployedVault: string,
  userPublicKey: string,
  source?: Keypair
): Promise<number> {
  const userAddress = new Address(userPublicKey).toScVal();
  const methodName = "balance"; // Assumes a standard token interface

  try {
    const result = await invokeCustomContract(
      deployedVault,
      methodName,
      [userAddress],
      source ? source : Keypair.random(), // No specific source is needed as we are just querying the balance
      true // Set to simulate mode if testing on an uncommitted transaction
    );
    const balance = scValToNative(result.result.retval);
    return balance;
  } catch (error) {
    console.error(
      `Failed to retrieve dfToken balance for user ${userPublicKey}:`,
      error
    );
    throw error;
  }
}

/**
 * Description: Withdraws a specified amount from the vault for the user and returns the pre- and post-withdrawal balances.
 *
 * @param {string} deployedVault - The address of the deployed vault contract.
 * @param {BigInt | number} withdrawAmount - The amount in stroops to withdraw (1 XLM = 10^7 stroops).
 * @param {Keypair} user - The user Keypair requesting the withdrawal.
 * @returns {Promise<{ balanceBefore: number, result: any, balanceAfter: number }>} Returns an object with balance before, the withdrawal result, and balance after.
 * @throws Will throw an error if the withdrawal fails or any step encounters an issue.
 * @example
 * const { balanceBefore, result, balanceAfter } = await withdrawFromVault("CCE7MLKC7R6TIQA37A7EHWEUC3AIXIH5DSOQUSVAARCWDD7257HS4RUG", 10000000, user);
 */
export async function withdrawFromVault(
  deployedVault: string,
  withdrawAmount: number,
  user: Keypair
) {
  console.log("🚀 ~ withdrawFromVault ~ User publicKey:", user.publicKey());

  let balanceBefore: number;
  let balanceAfter: number;
  let result: any;

  try {
    // Check the user's balance before the withdrawal
    balanceBefore = await getDfTokenBalance(
      deployedVault,
      user.publicKey(),
      user
    );
    console.log("🔢 « dfToken balance before withdraw:", balanceBefore);
  } catch (error) {
    console.error("❌ Balance check before withdraw failed:", error);
    throw error;
  }

  // Define withdraw parameters
  // const amountsToWithdraw = [BigInt(withdrawAmount)];
  // const withdrawParams: xdr.ScVal[] = [
  //     xdr.ScVal.scvVec(amountsToWithdraw.map((amount) => nativeToScVal(amount, { type: "i128" }))),
  //     (new Address(user.publicKey())).toScVal()
  // ];

  const withdrawParams: xdr.ScVal[] = [
    nativeToScVal(BigInt(withdrawAmount), { type: "i128" }),
    new Address(user.publicKey()).toScVal(),
  ];

  try {
    result = await invokeCustomContract(
      deployedVault,
      "withdraw",
      withdrawParams,
      user
    );
    console.log(
      "🚀 « Withdrawal successful:",
      scValToNative(result.returnValue)
    );
  } catch (error) {
    console.error("❌ Withdrawal failed:", error);
    throw error;
  }

  try {
    // Check the user's balance after the withdrawal
    balanceAfter = await getDfTokenBalance(
      deployedVault,
      user.publicKey(),
      user
    );
    console.log("🔢 « dfToken balance after withdraw:", balanceAfter);
  } catch (error) {
    console.error("❌ Balance check after withdraw failed:", error);
    throw error;
  }
  const budget = getTransactionBudget(result);
  return { balanceBefore, result, balanceAfter, ...budget };
}

export async function fetchParsedCurrentIdleFunds(
  deployedVault: string,
  tokens: string[],
  user: Keypair
): Promise<{ address: string; amount: bigint }[]> {
  try {
    const idle_funds = await Promise.all(
      tokens.map(async (token_id) => {
        const balance = await getTokenBalance(token_id, deployedVault, user);
        return {
          address: token_id,
          amount: balance
        };
      })
    );

    return idle_funds;
  } catch (error) {
    console.error("Error:", error);
    throw error;
  }
}
<<<<<<< HEAD

export interface AssetInvestmentAllocation {
  asset: Address;
  strategy_investments: { amount: bigint; strategy: Address }[];
}
=======
>>>>>>> c68cbfd4

export async function investVault(
  deployedVault: string,
  investParams: AssetInvestmentAllocation[],
  manager: Keypair
) {
  const mappedParam = xdr.ScVal.scvVec(
    investParams.map((entry) =>
      xdr.ScVal.scvMap([
        new xdr.ScMapEntry({
          key: xdr.ScVal.scvSymbol("asset"),
          val: entry.asset.toScVal(), // Convert asset address to ScVal
        }),
        new xdr.ScMapEntry({
          key: xdr.ScVal.scvSymbol("strategy_allocations"),
          val: xdr.ScVal.scvVec(
            entry.strategy_investments.map((investment) =>
              xdr.ScVal.scvMap([
                new xdr.ScMapEntry({
                  key: xdr.ScVal.scvSymbol("amount"),
                  val: nativeToScVal(BigInt(investment.amount), {
                    type: "i128",
                  }), // Ensure i128 conversion
                }),
                new xdr.ScMapEntry({
                  key: xdr.ScVal.scvSymbol("strategy_address"),
                  val: investment.strategy.toScVal(), // Convert strategy address
                }),
              ])
            )
          ),
        }),
      ])
    )
  );

  try {
    // Invoke contract with the mapped parameters
    const investResult = await invokeCustomContract(
      deployedVault,
      "invest",
      [mappedParam],
      manager
    );
    console.log(
      "Investment successful:",
      scValToNative(investResult.returnValue)
    );
    return { result: investResult, status: true };
  } catch (error) {
    console.error("Investment failed:", error);
    throw error;
  }
}
export async function rebalanceVault(deployedVault: string, instructions: Instruction[], manager: Keypair) {
  const params = mapInstructionsToParams(instructions);

  try {
    const rebalanceResult = await invokeCustomContract(
      deployedVault,
      "rebalance",
      [new Address(manager.publicKey()).toScVal(), params],
      manager
    );
    const budget = getTransactionBudget(rebalanceResult);
    return { result: rebalanceResult, status: true, ...budget };
  } catch (error) {
    console.error("Rebalance failed:", error);
    throw error;
  }
}

export async function getVaultBalance(deployedVault: string, user: Keypair) {
  try {
    const result = await invokeCustomContract(
      deployedVault,
      "balance",
      [new Address(user.publicKey()).toScVal()],
      user
    );
    return scValToNative(result.returnValue);
  } catch (error) {
    console.error("Failed to get vault balance:", error);
    throw error;
  }
}

export async function rescueFromStrategy(deployedVault:string ,strategyAddress: string, manager: Keypair) {
  try {
    const args: xdr.ScVal[] = [
      new Address(strategyAddress).toScVal(),
      new Address(manager.publicKey()).toScVal(),
    ];
    const result = await invokeCustomContract(
      deployedVault,
      "rescue",
      args,
      manager
    );
    const { instructions, readBytes, writeBytes } = getTransactionBudget(result);
    const parsed_result = scValToNative(result.returnValue);
    return {
      instructions,
      readBytes,
      writeBytes,
      result: parsed_result,
    }
  } catch (error) {
    console.error("Failed to rescue from strategy:", error);
    throw error;
  }
}

export async function pauseStrategy(deployedVault:string ,strategyAddress: string, manager: Keypair) {
  try {
    const args: xdr.ScVal[] = [
      new Address(strategyAddress).toScVal(),
      new Address(manager.publicKey()).toScVal(),
    ];
    const result = await invokeCustomContract(
      deployedVault,
      "pause_strategy",
      args,
      manager
    );
    const parsed_result = scValToNative(result.returnValue);
    const {instructions, readBytes, writeBytes} = getTransactionBudget(result);
    return {
      instructions,
      readBytes,
      writeBytes,
      result: parsed_result,
    };
  } catch (error) {
    console.error("Failed to pause strategy:", error);
    throw error;
  }
}
export async function unpauseStrategy(deployedVault:string ,strategyAddress: string, manager: Keypair) {
  try {
    const args: xdr.ScVal[] = [
      new Address(strategyAddress).toScVal(),
      new Address(manager.publicKey()).toScVal(),
    ];
    const result = await invokeCustomContract(
      deployedVault,
      "unpause_strategy",
      args,
      manager
    );
    const parsed_result = scValToNative(result.returnValue);
    const {instructions, readBytes, writeBytes} = getTransactionBudget(result);
    return {
      instructions,
      readBytes,
      writeBytes,
      result: parsed_result,
    };
  } catch (error) {
    console.error("Failed to pause strategy:", error);
    throw error;
  }
}

// export async function rebalanceVault(deployedVault: string, instructions: Instruction[], manager: Keypair) {
//     const mappedInstructions = xdr.ScVal.scvVec(
//         instructions.map((instruction) =>
//             xdr.ScVal.scvMap([
//                 new xdr.ScMapEntry({
//                     key: xdr.ScVal.scvSymbol("action"),
//                     val: nativeToScVal(instruction.action, { type: "u32" }),
//                 }),
//                 new xdr.ScMapEntry({
//                     key: xdr.ScVal.scvSymbol("amount"),
//                     val: instruction.amount !== undefined
//                         ? nativeToScVal(instruction.amount, { type: "i128" })
//                         : xdr.ScVal.scvVoid(),
//                 }),
//                 new xdr.ScMapEntry({
//                     key: xdr.ScVal.scvSymbol("strategy"),
//                     val: instruction.strategy
//                         ? new Address(instruction.strategy).toScVal()
//                         : xdr.ScVal.scvVoid(),
//                 }),
//                 new xdr.ScMapEntry({
//                     key: xdr.ScVal.scvSymbol("swap_details_exact_in"),
//                     val: instruction.swap_details_exact_in
//                         ? xdr.ScVal.scvMap(
//                               mapSwapDetailsExactIn(instruction.swap_details_exact_in)
//                           )
//                         : xdr.ScVal.scvVec([xdr.ScVal.scvSymbol("None")]),
//                 }),
//                 new xdr.ScMapEntry({
//                     key: xdr.ScVal.scvSymbol("swap_details_exact_out"),
//                     val: instruction.swap_details_exact_out
//                         ? xdr.ScVal.scvMap(
//                               mapSwapDetailsExactOut(instruction.swap_details_exact_out)
//                           )
//                         : xdr.ScVal.scvVec([xdr.ScVal.scvSymbol("None")]),
//                 }),
//             ])
//         )
//     );

//     try {
//         const investResult = await invokeCustomContract(
//             deployedVault,
//             "rebalance",
//             [new Address(manager.publicKey()).toScVal(), mappedInstructions],
//             manager
//         );
//         console.log("Rebalance successful:", scValToNative(investResult.returnValue));
//         return {result: investResult, status: true};
//     } catch (error) {
//         console.error("Rebalance failed:", error);
//         throw error;
//     }
// }

// // Helper function to map SwapDetailsExactIn
// function mapSwapDetailsExactIn(details: SwapDetailsExactIn) {
//     return [
//         new xdr.ScMapEntry({
//             key: xdr.ScVal.scvSymbol("token_in"),
//             val: new Address(details.token_in).toScVal(),
//         }),
//         new xdr.ScMapEntry({
//             key: xdr.ScVal.scvSymbol("token_out"),
//             val: new Address(details.token_out).toScVal(),
//         }),
//         new xdr.ScMapEntry({
//             key: xdr.ScVal.scvSymbol("amount_in"),
//             val: nativeToScVal(details.amount_in, { type: "i128" }),
//         }),
//         new xdr.ScMapEntry({
//             key: xdr.ScVal.scvSymbol("amount_out_min"),
//             val: nativeToScVal(details.amount_out_min, { type: "i128" }),
//         }),
//         new xdr.ScMapEntry({
//             key: xdr.ScVal.scvSymbol("deadline"),
//             val: nativeToScVal(details.deadline, { type: "u64" }),
//         }),
//         new xdr.ScMapEntry({
//             key: xdr.ScVal.scvSymbol("distribution"),
//             val: xdr.ScVal.scvVec(
//                 details.distribution.map((d) =>
//                     xdr.ScVal.scvMap([
//                         new xdr.ScMapEntry({
//                             key: xdr.ScVal.scvSymbol("protocol_id"),
//                             val: xdr.ScVal.scvString(d.protocol_id),
//                         }),
//                         new xdr.ScMapEntry({
//                             key: xdr.ScVal.scvSymbol("path"),
//                             val: xdr.ScVal.scvVec(d.path.map((address) => new Address(address).toScVal())),
//                         }),
//                         new xdr.ScMapEntry({
//                             key: xdr.ScVal.scvSymbol("parts"),
//                             val: nativeToScVal(d.parts, { type: "u32" }),
//                         }),
//                     ])
//                 )
//             ),
//         }),
//     ];
// }

// // Helper function to map SwapDetailsExactOut
// function mapSwapDetailsExactOut(details: SwapDetailsExactOut) {
//     return [
//         new xdr.ScMapEntry({
//             key: xdr.ScVal.scvSymbol("token_in"),
//             val: new Address(details.token_in).toScVal(),
//         }),
//         new xdr.ScMapEntry({
//             key: xdr.ScVal.scvSymbol("token_out"),
//             val: new Address(details.token_out).toScVal(),
//         }),
//         new xdr.ScMapEntry({
//             key: xdr.ScVal.scvSymbol("amount_out"),
//             val: nativeToScVal(details.amount_out, { type: "i128" }),
//         }),
//         new xdr.ScMapEntry({
//             key: xdr.ScVal.scvSymbol("amount_in_max"),
//             val: nativeToScVal(details.amount_in_max, { type: "i128" }),
//         }),
//         new xdr.ScMapEntry({
//             key: xdr.ScVal.scvSymbol("deadline"),
//             val: nativeToScVal(details.deadline, { type: "u64" }),
//         }),
//         new xdr.ScMapEntry({
//             key: xdr.ScVal.scvSymbol("distribution"),
//             val: xdr.ScVal.scvVec(
//                 details.distribution.map((d) =>
//                     xdr.ScVal.scvMap([
//                         new xdr.ScMapEntry({
//                             key: xdr.ScVal.scvSymbol("protocol_id"),
//                             val: xdr.ScVal.scvString(d.protocol_id),
//                         }),
//                         new xdr.ScMapEntry({
//                             key: xdr.ScVal.scvSymbol("path"),
//                             val: xdr.ScVal.scvVec(d.path.map((address) => new Address(address).toScVal())),
//                         }),
//                         new xdr.ScMapEntry({
//                             key: xdr.ScVal.scvSymbol("parts"),
//                             val: nativeToScVal(d.parts, { type: "u32" }),
//                         }),
//                     ])
//                 )
//             ),
//         }),
//     ];
// }
export async function fetchCurrentInvestedFunds(
  deployedVault: string,
  user: Keypair
) {
  try {
    const res = await invokeCustomContract(
      deployedVault,
      "fetch_total_managed_funds",
      [],
      user
    );
    const funds = scValToNative(res.returnValue);
    const mappedFunds = Object.entries(funds).map(([key, value]) => {
      const fund = value as TotalManagedFunds;
      return {
        asset: key,
        amount: fund.invested_amount,
      };
    });
    return mappedFunds;
  } catch (error) {
    console.error("Error:", error);
    throw error;
  }
}

export async function setVaultManager(
  deployedVault: string,
  manager: Keypair
) {
  try {
    const result = await invokeCustomContract(
      deployedVault,
      "set_manager",
      [],
      manager
    );
    const parsed_result = scValToNative(result.returnValue);
    const { instructions, readBytes, writeBytes } = getTransactionBudget(result);
    console.log("Set manager successful:", scValToNative(result.returnValue));
    return { result: parsed_result, instructions, readBytes, writeBytes };
  } catch (error) {
    console.error("Set manager failed:", error);
    throw error;
  }
}

export async function queueVaultManager(
  deployedVault: string,
  manager: Keypair,
  new_manager: Keypair
) {
  try {
    const result = await invokeCustomContract(
      deployedVault,
      "queue_manager",
      [new Address(new_manager.publicKey()).toScVal()],
      manager
    );
    const parsed_result = scValToNative(result.returnValue);
    const { instructions, readBytes, writeBytes } = getTransactionBudget(result);
    console.log("Set manager successful:", scValToNative(result.returnValue));
    return { result: parsed_result, instructions, readBytes, writeBytes };
  } catch (error) {
    console.error("Set manager failed:", error);
    throw error;
  }
}

export async function setRebalanceManager(deployedVault:Address, manager:Keypair, new_rebalance_manager:string){
  try {
    const result = await invokeCustomContract(
      deployedVault.toString(),
      "set_rebalance_manager",
      [new Address(new_rebalance_manager).toScVal()],
      manager
    );
    const parsed_result = scValToNative(result.returnValue);
    const { instructions, readBytes, writeBytes } = getTransactionBudget(result);
    console.log("Set rebalance manager successful:", scValToNative(result.returnValue));
    return { result: parsed_result, instructions, readBytes, writeBytes };
  } catch (error) {
    console.error("Set rebalance manager failed:", error);
    throw error;
  }
}

export async function setFeeReceiver(deployedVault:Address, manager:Keypair, new_fee_receiver:string){
  try {
    const result = await invokeCustomContract(
      deployedVault.toString(),
      "set_fee_receiver",
      [
        new Address(manager.publicKey()).toScVal(),
        new Address(new_fee_receiver).toScVal()
      ],
      manager
    );
    const parsed_result = scValToNative(result.returnValue);
    const { instructions, readBytes, writeBytes } = getTransactionBudget(result);
    console.log("Set fee receiver successful:", scValToNative(result.returnValue));
    return { result: parsed_result, instructions, readBytes, writeBytes };
  } catch (error) {
    console.error("Set fee receiver failed:", error);
    throw error;
  }
}

//fn set_emergency_manager(emergency_manager: address)
export async function setEmergencyManager(deployedVault:Address, manager:Keypair, new_emergency_manager:string){
  try {
    const result = await invokeCustomContract(
      deployedVault.toString(),
      "set_emergency_manager",
      [new Address(new_emergency_manager).toScVal()],
      manager
    );
    const parsed_result = scValToNative(result.returnValue);
    const { instructions, readBytes, writeBytes } = getTransactionBudget(result);
    console.log("Set emergency manager successful:", scValToNative(result.returnValue));
    return { result: parsed_result, instructions, readBytes, writeBytes };
  } catch (error) {
    console.error("Set emergency manager failed:", error);
    throw error;
  }
}

export async function upgradeVaultWasm(deployedVault:Address, manager:Keypair, new_wasm_hash:Uint8Array){
  try {
    const result = await invokeCustomContract(
      deployedVault.toString(),
      "upgrade",
      [nativeToScVal(new_wasm_hash)],
      manager
    );
    const parsed_result = scValToNative(result.returnValue);
    const { instructions, readBytes, writeBytes } = getTransactionBudget(result);
    console.log("Upgrade successful:", scValToNative(result.returnValue));
    return { result: parsed_result, instructions, readBytes, writeBytes };
  } catch (error) {
    console.error("Upgrade failed:", error);
    throw error;
  }
}<|MERGE_RESOLUTION|>--- conflicted
+++ resolved
@@ -548,14 +548,11 @@
     throw error;
   }
 }
-<<<<<<< HEAD
 
 export interface AssetInvestmentAllocation {
   asset: Address;
   strategy_investments: { amount: bigint; strategy: Address }[];
 }
-=======
->>>>>>> c68cbfd4
 
 export async function investVault(
   deployedVault: string,
