--- conflicted
+++ resolved
@@ -6,12 +6,7 @@
   xdr,
 } from "@stellar/stellar-sdk";
 import { i128, u64 } from "@stellar/stellar-sdk/contract";
-<<<<<<< HEAD
-import { SOROSWAP_ROUTER, SOROSWAP_USDC } from "../constants.js";
-=======
-import { randomBytes } from "crypto";
 import { SOROSWAP_ROUTER, USDC_ADDRESS } from "../constants.js";
->>>>>>> 5fe3a37a
 import { AddressBook } from "../utils/address_book.js";
 import {
   airdropAccount,
