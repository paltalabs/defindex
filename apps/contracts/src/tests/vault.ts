/**
 * Description: Deposits a specified amount to the vault for a user and returns the user details along with pre- and post-deposit balances.
 *
 * @param {string} deployedVault - The address of the deployed vault contract.
 * @param {Keypair} [user] - The user Keypair making the deposit. If not provided, a new user will be created.
 * @returns {Promise<{ user: Keypair, balanceBefore: number, result: any, balanceAfter: number }>} Returns an object with the user, balance before, deposit result, and balance after.
 * @throws Will throw an error if the deposit fails or any step encounters an issue.
 * @example
 * const { user, balanceBefore, result, balanceAfter } = await depositToVault("CCE7MLKC7R6TIQA37A7EHWEUC3AIXIH5DSOQUSVAARCWDD7257HS4RUG", user);
 */

import {
    Address,
    Keypair,
    nativeToScVal,
    scValToNative,
    xdr
} from "@stellar/stellar-sdk";
import { i128, u32, u64 } from "@stellar/stellar-sdk/contract";
import { airdropAccount, invokeCustomContract } from "../utils/contract.js";

const network = process.argv[2];

export async function depositToVault(deployedVault: string, amount: number[], user?: Keypair, invest?: boolean) {
    // Create and fund a new user account if not provided
    const newUser = user ? user : Keypair.random();
<<<<<<< HEAD
    const investDeposit = invest ? invest : false;
=======
    const investBool = invest ? invest : false;
>>>>>>> 5f8c51f9
    console.log('🚀 ~ depositToVault ~ newUser.publicKey():', newUser.publicKey());
    console.log('🚀 ~ depositToVault ~ newUser.secret():', newUser.secret());

    if (network !== "mainnet") await airdropAccount(newUser);
    console.log("New user publicKey:", newUser.publicKey());

    let balanceBefore: number;
    let balanceAfter: number;
    let result: any;

    // Define deposit parameters
    const amountsDesired = amount.map((am) => BigInt(am)); // 1 XLM in stroops (1 XLM = 10^7 stroops)
    const amountsMin = amount.map((_) => BigInt(0));; // Minimum amount for transaction to succeed

    const depositParams: xdr.ScVal[] = [
        xdr.ScVal.scvVec(amountsDesired.map((amount) => nativeToScVal(amount, { type: "i128" }))),
        xdr.ScVal.scvVec(amountsMin.map((min) => nativeToScVal(min, { type: "i128" }))),
<<<<<<< HEAD
        new Address(newUser.publicKey()).toScVal(),
        xdr.ScVal.scvBool(investDeposit)
=======
        (new Address(newUser.publicKey())).toScVal(),
        xdr.ScVal.scvBool(investBool)
>>>>>>> 5f8c51f9
    ];

    try {
        // Check the user's balance before the deposit
        balanceBefore = await getDfTokenBalance(deployedVault, newUser.publicKey(), newUser);
        console.log("🔢 « dfToken balance before deposit:", balanceBefore);
    } catch (error) {
        console.error("❌ Balance check before deposit failed:", error);
        throw error;
    }

    try {
        result = await invokeCustomContract(
            deployedVault,
            "deposit",
            depositParams,
            newUser
        );
        console.log("🚀 « Deposit successful:", scValToNative(result.returnValue));
    } catch (error) {
        console.error("❌ Deposit failed:", error);
        throw error;
    }

    try {
        // Check the user's balance after the deposit
        balanceAfter = await getDfTokenBalance(deployedVault, newUser.publicKey(), newUser);
        console.log("🔢 « dfToken balance after deposit:", balanceAfter);
    } catch (error) {
        console.error("❌ Balance check after deposit failed:", error);
        throw error;
    }

    return { user: newUser, balanceBefore, result, balanceAfter, status:true };
}


/**
 * Description: Retrieves the dfToken balance for a specified user from the vault contract.
 *
 * @param {string} deployedVault - The address of the deployed vault contract.
 * @param {string} userPublicKey - The public key of the user whose balance to check.
 * @returns {Promise<number>} The balance of dfTokens for the specified user.
 * @throws Will throw an error if the balance retrieval fails.
 * @example
 * const balance = await getDfTokenBalance("CCE7MLKC7R6TIQA37A7EHWEUC3AIXIH5DSOQUSVAARCWDD7257HS4RUG", "GB6JL...");
 */

export async function getDfTokenBalance(deployedVault: string, userPublicKey: string, source?: Keypair): Promise<number> {
    const userAddress = new Address(userPublicKey).toScVal();
    const methodName = "balance"; // Assumes a standard token interface

    try {
        const result = await invokeCustomContract(
            deployedVault,
            methodName,
            [userAddress],
            source ? source : Keypair.random(),  // No specific source is needed as we are just querying the balance
            true   // Set to simulate mode if testing on an uncommitted transaction
        );
        const balance = scValToNative(result.result.retval)
        return balance;
    } catch (error) {
        console.error(`Failed to retrieve dfToken balance for user ${userPublicKey}:`, error);
        throw error;
    }
}

/**
 * Description: Withdraws a specified amount from the vault for the user and returns the pre- and post-withdrawal balances.
 *
 * @param {string} deployedVault - The address of the deployed vault contract.
 * @param {BigInt | number} withdrawAmount - The amount in stroops to withdraw (1 XLM = 10^7 stroops).
 * @param {Keypair} user - The user Keypair requesting the withdrawal.
 * @returns {Promise<{ balanceBefore: number, result: any, balanceAfter: number }>} Returns an object with balance before, the withdrawal result, and balance after.
 * @throws Will throw an error if the withdrawal fails or any step encounters an issue.
 * @example
 * const { balanceBefore, result, balanceAfter } = await withdrawFromVault("CCE7MLKC7R6TIQA37A7EHWEUC3AIXIH5DSOQUSVAARCWDD7257HS4RUG", 10000000, user);
 */

export async function withdrawFromVault(deployedVault: string, withdrawAmount: number, user: Keypair) {
    console.log('🚀 ~ withdrawFromVault ~ User publicKey:', user.publicKey());

    let balanceBefore: number;
    let balanceAfter: number;
    let result: any;

    try {
        // Check the user's balance before the withdrawal
        balanceBefore = await getDfTokenBalance(deployedVault, user.publicKey(), user);
        console.log("🔢 « dfToken balance before withdraw:", balanceBefore);
    } catch (error) {
        console.error("❌ Balance check before withdraw failed:", error);
        throw error;
    }

    // Define withdraw parameters
    // const amountsToWithdraw = [BigInt(withdrawAmount)];
    // const withdrawParams: xdr.ScVal[] = [
    //     xdr.ScVal.scvVec(amountsToWithdraw.map((amount) => nativeToScVal(amount, { type: "i128" }))),
    //     (new Address(user.publicKey())).toScVal()
    // ];

    const withdrawParams: xdr.ScVal[] = [
        nativeToScVal(BigInt(withdrawAmount), { type: "i128" }),
        (new Address(user.publicKey())).toScVal()
    ];

    try {
        result = await invokeCustomContract(
            deployedVault,
            "withdraw",
            withdrawParams,
            user
        );
        console.log("🚀 « Withdrawal successful:", scValToNative(result.returnValue));
    } catch (error) {
        console.error("❌ Withdrawal failed:", error);
        throw error;
    }

    try {
        // Check the user's balance after the withdrawal
        balanceAfter = await getDfTokenBalance(deployedVault, user.publicKey(), user);
        console.log("🔢 « dfToken balance after withdraw:", balanceAfter);
    } catch (error) {
        console.error("❌ Balance check after withdraw failed:", error);
        throw error;
    }

    return { balanceBefore, result, balanceAfter };
}

/**
 * Retrieves the current idle funds of the vault.
 * 
 * @param {string} deployedVault - The address of the deployed vault contract.
 * @returns {Promise<Map<Address, bigint>>} A promise that resolves with a map of asset addresses to idle amounts.
 */
export async function fetchCurrentIdleFunds(deployedVault: string, user: Keypair): Promise<Map<Address, bigint>> {
    try {
        const result = await invokeCustomContract(deployedVault, "fetch_current_idle_funds", [], user, false);
        const parsedResult = scValToNative(result.returnValue);
        return parsedResult; // Convert result to native format if needed
    } catch (error) {
        console.error("❌ Failed to fetch current idle funds:", error);
        throw error;
    }
}

export async function fetchParsedCurrentIdleFunds(deployedVault: string, user: Keypair): Promise<{ address: string, amount: bigint }[]> {
    try {
        const res = await fetchCurrentIdleFunds(deployedVault, user);
        const mappedFunds = Object.entries(res).map(([key, value]) => ({
            address: key,
            amount: value,
        }));
        return mappedFunds;
    } catch (error) {
        console.error("Error:", error);
        throw error;
    }
}
export interface AssetInvestmentAllocation {
    asset: Address;
    strategy_investments: { amount: bigint, strategy: Address }[];
}

export async function investVault(
    deployedVault: string,
    investParams: AssetInvestmentAllocation[],
    manager: Keypair
) {

    const mappedParam = xdr.ScVal.scvVec(
        investParams.map((entry) =>
            xdr.ScVal.scvMap([
                new xdr.ScMapEntry({
                    key: xdr.ScVal.scvSymbol("asset"),
                    val: entry.asset.toScVal(), // Convert asset address to ScVal
                }),
                new xdr.ScMapEntry({
                    key: xdr.ScVal.scvSymbol("strategy_investments"),
                    val: xdr.ScVal.scvVec(
                        entry.strategy_investments.map((investment) =>
                            xdr.ScVal.scvMap([
                                new xdr.ScMapEntry({
                                    key: xdr.ScVal.scvSymbol("amount"),
                                    val: nativeToScVal(BigInt(investment.amount), { type: "i128" }), // Ensure i128 conversion
                                }),
                                new xdr.ScMapEntry({
                                    key: xdr.ScVal.scvSymbol("strategy"),
                                    val: investment.strategy.toScVal(), // Convert strategy address
                                }),
                            ])
                        )
                    ),
                }),
            ])
        )
    );

    try {
        // Invoke contract with the mapped parameters
        const investResult = await invokeCustomContract(
            deployedVault,
            "invest",
            [mappedParam],
            manager
        );
        console.log("Investment successful:", scValToNative(investResult.returnValue));
        return {result: investResult, status: true};
    } catch (error) {
        console.error("Investment failed:", error);
        throw error;
    }
}
  
export enum ActionType {
    Withdraw = 0,
    Invest = 1,
    SwapExactIn = 2,
    SwapExactOut = 3,
    Zapper = 4,
  }

export interface DexDistribution {
    parts: u32;
    path: Array<string>;
    protocol_id: string;
  }

export interface SwapDetailsExactIn {
    amount_in: i128;
    amount_out_min: i128;
    deadline: u64;
    distribution: Array<DexDistribution>;
    token_in: string;
    token_out: string;
}


export interface SwapDetailsExactOut {
    amount_in_max: i128;
    amount_out: i128;
    deadline: u64;
    distribution: Array<DexDistribution>;
    token_in: string;
    token_out: string;
}

export type Option<T> = T | undefined;

export interface Instruction {
    action: ActionType;
    amount: Option<i128>;
    strategy: Option<string>;
    swap_details_exact_in: Option<SwapDetailsExactIn>;
    swap_details_exact_out: Option<SwapDetailsExactOut>;
}

export async function rebalanceVault(deployedVault: string, instructions: Instruction[], manager: Keypair) {
    const mappedInstructions = xdr.ScVal.scvVec(
        instructions.map((instruction) =>
            xdr.ScVal.scvMap([
                new xdr.ScMapEntry({
                    key: xdr.ScVal.scvSymbol("action"),
                    val: nativeToScVal(instruction.action, { type: "u32" }),
                }),
                new xdr.ScMapEntry({
                    key: xdr.ScVal.scvSymbol("amount"),
                    val: instruction.amount !== undefined
                        ? nativeToScVal(instruction.amount, { type: "i128" })
                        : xdr.ScVal.scvVoid(),
                }),
                new xdr.ScMapEntry({
                    key: xdr.ScVal.scvSymbol("strategy"),
                    val: instruction.strategy
                        ? new Address(instruction.strategy).toScVal()
                        : xdr.ScVal.scvVoid(),
                }),
                new xdr.ScMapEntry({
                    key: xdr.ScVal.scvSymbol("swap_details_exact_in"),
                    val: instruction.swap_details_exact_in
                        ? xdr.ScVal.scvMap(
                              mapSwapDetailsExactIn(instruction.swap_details_exact_in)
                          )
                        : xdr.ScVal.scvVec([xdr.ScVal.scvSymbol("None")]),
                }),
                new xdr.ScMapEntry({
                    key: xdr.ScVal.scvSymbol("swap_details_exact_out"),
                    val: instruction.swap_details_exact_out
                        ? xdr.ScVal.scvMap(
                              mapSwapDetailsExactOut(instruction.swap_details_exact_out)
                          )
                        : xdr.ScVal.scvVec([xdr.ScVal.scvSymbol("None")]),
                }),
            ])
        )
    );
    
    try {
        const investResult = await invokeCustomContract(
            deployedVault,
            "rebalance",
            [mappedInstructions],
            manager
        );
        console.log("Rebalance successful:", scValToNative(investResult.returnValue));
        return {result: investResult, status: true};
    } catch (error) {
        console.error("Rebalance failed:", error);
        throw error;
    }
}

// Helper function to map SwapDetailsExactIn
function mapSwapDetailsExactIn(details: SwapDetailsExactIn) {
    return [
        new xdr.ScMapEntry({
            key: xdr.ScVal.scvSymbol("token_in"),
            val: new Address(details.token_in).toScVal(),
        }),
        new xdr.ScMapEntry({
            key: xdr.ScVal.scvSymbol("token_out"),
            val: new Address(details.token_out).toScVal(),
        }),
        new xdr.ScMapEntry({
            key: xdr.ScVal.scvSymbol("amount_in"),
            val: nativeToScVal(details.amount_in, { type: "i128" }),
        }),
        new xdr.ScMapEntry({
            key: xdr.ScVal.scvSymbol("amount_out_min"),
            val: nativeToScVal(details.amount_out_min, { type: "i128" }),
        }),
        new xdr.ScMapEntry({
            key: xdr.ScVal.scvSymbol("deadline"),
            val: nativeToScVal(details.deadline, { type: "u64" }),
        }),
        new xdr.ScMapEntry({
            key: xdr.ScVal.scvSymbol("distribution"),
            val: xdr.ScVal.scvVec(
                details.distribution.map((d) =>
                    xdr.ScVal.scvMap([
                        new xdr.ScMapEntry({
                            key: xdr.ScVal.scvSymbol("protocol_id"),
                            val: xdr.ScVal.scvString(d.protocol_id),
                        }),
                        new xdr.ScMapEntry({
                            key: xdr.ScVal.scvSymbol("path"),
                            val: xdr.ScVal.scvVec(d.path.map((address) => new Address(address).toScVal())),
                        }),
                        new xdr.ScMapEntry({
                            key: xdr.ScVal.scvSymbol("parts"),
                            val: nativeToScVal(d.parts, { type: "u32" }),
                        }),
                    ])
                )
            ),
        }),
    ];
}

// Helper function to map SwapDetailsExactOut
function mapSwapDetailsExactOut(details: SwapDetailsExactOut) {
    return [
        new xdr.ScMapEntry({
            key: xdr.ScVal.scvSymbol("token_in"),
            val: new Address(details.token_in).toScVal(),
        }),
        new xdr.ScMapEntry({
            key: xdr.ScVal.scvSymbol("token_out"),
            val: new Address(details.token_out).toScVal(),
        }),
        new xdr.ScMapEntry({
            key: xdr.ScVal.scvSymbol("amount_out"),
            val: nativeToScVal(details.amount_out, { type: "i128" }),
        }),
        new xdr.ScMapEntry({
            key: xdr.ScVal.scvSymbol("amount_in_max"),
            val: nativeToScVal(details.amount_in_max, { type: "i128" }),
        }),
        new xdr.ScMapEntry({
            key: xdr.ScVal.scvSymbol("deadline"),
            val: nativeToScVal(details.deadline, { type: "u64" }),
        }),
        new xdr.ScMapEntry({
            key: xdr.ScVal.scvSymbol("distribution"),
            val: xdr.ScVal.scvVec(
                details.distribution.map((d) =>
                    xdr.ScVal.scvMap([
                        new xdr.ScMapEntry({
                            key: xdr.ScVal.scvSymbol("protocol_id"),
                            val: xdr.ScVal.scvString(d.protocol_id),
                        }),
                        new xdr.ScMapEntry({
                            key: xdr.ScVal.scvSymbol("path"),
                            val: xdr.ScVal.scvVec(d.path.map((address) => new Address(address).toScVal())),
                        }),
                        new xdr.ScMapEntry({
                            key: xdr.ScVal.scvSymbol("parts"),
                            val: nativeToScVal(d.parts, { type: "u32" }),
                        }),
                    ])
                )
            ),
        }),
    ];
}

export async function fetchCurrentInvestedFunds(deployedVault:string, user:Keypair) {
    try {
        const res = await invokeCustomContract(deployedVault, "fetch_current_invested_funds", [], user);
        const funds = scValToNative(res.returnValue);
        const mappedFunds = Object.entries(funds).map(([key, value]) => ({
            address: key,
            amount: value,
        }));
        return mappedFunds;
    } catch (error) {
        console.error("Error:", error);
        throw error;
    }
}<|MERGE_RESOLUTION|>--- conflicted
+++ resolved
@@ -24,11 +24,7 @@
 export async function depositToVault(deployedVault: string, amount: number[], user?: Keypair, invest?: boolean) {
     // Create and fund a new user account if not provided
     const newUser = user ? user : Keypair.random();
-<<<<<<< HEAD
-    const investDeposit = invest ? invest : false;
-=======
     const investBool = invest ? invest : false;
->>>>>>> 5f8c51f9
     console.log('🚀 ~ depositToVault ~ newUser.publicKey():', newUser.publicKey());
     console.log('🚀 ~ depositToVault ~ newUser.secret():', newUser.secret());
 
@@ -46,13 +42,8 @@
     const depositParams: xdr.ScVal[] = [
         xdr.ScVal.scvVec(amountsDesired.map((amount) => nativeToScVal(amount, { type: "i128" }))),
         xdr.ScVal.scvVec(amountsMin.map((min) => nativeToScVal(min, { type: "i128" }))),
-<<<<<<< HEAD
         new Address(newUser.publicKey()).toScVal(),
-        xdr.ScVal.scvBool(investDeposit)
-=======
-        (new Address(newUser.publicKey())).toScVal(),
         xdr.ScVal.scvBool(investBool)
->>>>>>> 5f8c51f9
     ];
 
     try {
