--- conflicted
+++ resolved
@@ -82,11 +82,8 @@
   vaultName: string,
   vaultSymbol: string,
   assetAllocations: xdr.ScVal[],
-<<<<<<< HEAD
+  router_address: Address,
   upgradable: boolean,
-=======
-  router_address: Address,
->>>>>>> 5d2d35d1
 ): xdr.ScVal[] {
   const roles = xdr.ScVal.scvMap([
     new xdr.ScMapEntry({
@@ -216,11 +213,8 @@
     vaultName,
     vaultSymbol,
     assetAllocations,
-<<<<<<< HEAD
+    soroswap_router,
     true,
-=======
-    soroswap_router
->>>>>>> 5d2d35d1
   );
   try {
     const result = await invokeContract(
