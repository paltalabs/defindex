--- conflicted
+++ resolved
@@ -13,14 +13,8 @@
   console.log(yellow, "Fetching balances");
   console.log(yellow, "---------------------------------------");
 
-<<<<<<< HEAD
-  const idle_funds = await fetchParsedCurrentIdleFunds(
-    vault_address,
-    [],
-=======
   const idle_funds = await fetchCurrentIdleFunds(
     vault_address, 
->>>>>>> 17ac35ca
     user
   );
   console.log(green, "🟢Idle funds: ", idle_funds);
