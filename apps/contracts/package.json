--- conflicted
+++ resolved
@@ -11,13 +11,9 @@
     "deploy-fixed-usdc": "tsc && node dist/strategies/deploy_fixed_usdc.js",
     "deploy-fixed-xtar": "tsc && node dist/strategies/deploy_fixed_xtar.js",
     "deploy-blend": "tsc && node dist/strategies/deploy_blend.js",
-<<<<<<< HEAD
+    "deploy-blend-vault": "tsc && node dist/deploy_blend_vault.js",
     "multi-deploy-blend": "tsc && node dist/strategies/multi_deploy_blend.js",
     "deploy-all-testnet": "tsc && node dist/deploy_factory.js testnet && node dist/strategies/deploy_hodl.js testnet && node dist/strategies/deploy_hodl_usdc.js testnet && node dist/strategies/deploy_fixed.js testnet && node dist/strategies/deploy_fixed_usdc.js testnet && node dist/strategies/deploy_fixed_xtar.js testnet && node dist/strategies/multi_deploy_blend.js testnet 2 xlm && node dist/strategies/multi_deploy_blend.js testnet 2 usdc",
-=======
-    "deploy-blend-vault": "tsc && node dist/deploy_blend_vault.js",
-    "deploy-all-testnet": "tsc && node dist/deploy_factory.js testnet && node dist/strategies/deploy_hodl.js testnet && node dist/strategies/deploy_hodl_usdc.js testnet && node dist/strategies/deploy_fixed.js testnet && node dist/strategies/deploy_fixed_usdc.js testnet && node dist/strategies/deploy_fixed_xtar.js testnet && node dist/strategies/deploy_blend.js testnet ",
->>>>>>> 543bdac3
     "publish-addresses": "tsc && node dist/publish_addresses.js",
     "test": "tsc && node dist/tests/mainTest.js",
     "dev-blend": "tsc && node dist/tests/blend/dev.js",
