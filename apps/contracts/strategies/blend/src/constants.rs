--- conflicted
+++ resolved
@@ -4,10 +4,5 @@
 /// The minimum amount of tokens than can be deposited or withdrawn from the vault
 pub const MIN_DUST: i128 = 0_0010000;
 
-<<<<<<< HEAD
-pub const REWARD_THRESHOLD: i128 = 1;
-=======
 /// The minimum amount of reward tokens that we want to reinvest
-//? TODO: This should be a parameter
-pub const REWARD_THRESHOLD: i128 = 40_0000000;
->>>>>>> 5376da6d
+pub const REWARD_THRESHOLD: i128 = 40_0000000;