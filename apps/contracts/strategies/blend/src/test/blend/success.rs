#![cfg(test)]
use crate::blend_pool::{BlendPoolClient, Request};
use crate::constants::{SCALAR_12};
use crate::storage::ONE_DAY_LEDGERS;
use crate::test::blend::soroswap_setup::create_soroswap_pool;
use crate::test::std;
use crate::test::assert_approx_eq_rel;
use crate::test::{create_blend_pool, create_blend_strategy, BlendFixture, EnvTestUtils};
use crate::BlendStrategyClient;
use defindex_strategy_core::StrategyError;
use sep_41_token::testutils::MockTokenClient;
use soroban_sdk::testutils::{Address as _, AuthorizedFunction, AuthorizedInvocation, MockAuth, MockAuthInvoke};
use soroban_sdk::{vec, Address, Env, IntoVal, Symbol};
use crate::test::std::println;

#[test]
fn success() {
    let min_dust: i128 = 0_0010000;

    let e = Env::default();
    e.cost_estimate().budget().reset_unlimited();
    e.mock_all_auths();
    e.set_default_info();

    let admin = Address::generate(&e);
    let user_2 = Address::generate(&e);
    let user_3 = Address::generate(&e);
    let user_4 = Address::generate(&e);
    let initial_depositor = Address::generate(&e);
    let keeper = Address::generate(&e);

    let blnd = e.register_stellar_asset_contract_v2(admin.clone());
    let usdc = e.register_stellar_asset_contract_v2(admin.clone());
    let xlm = e.register_stellar_asset_contract_v2(admin.clone());
    let blnd_client = MockTokenClient::new(&e, &blnd.address());
    let usdc_client = MockTokenClient::new(&e, &usdc.address());
    let xlm_client = MockTokenClient::new(&e, &xlm.address());

    // Setting up soroswap pool
    let pool_admin = Address::generate(&e);
    let amount_a = 100000000_0_000_000;
    let amount_b = 50000000_0_000_000;
    blnd_client.mint(&pool_admin, &amount_a);
    usdc_client.mint(&pool_admin, &amount_b);
    let soroswap_router = create_soroswap_pool(
        &e,
        &pool_admin,
        &blnd.address(),
        &usdc.address(),
        &amount_a,
        &amount_b,
    );
    // End of setting up soroswap pool 

    let blend_fixture = BlendFixture::deploy(&e, &admin, &blnd.address(), &usdc.address());

    let pool = create_blend_pool(&e, &blend_fixture, &admin, &usdc_client, &xlm_client, &blnd_client);
    let pool_client = BlendPoolClient::new(&e, &pool);
    
    // Setup pool util rate
    // admins deposits 200k tokens and borrows 100k tokens for a 50% util rate
    let requests = vec![
        &e,
        Request {
            address: usdc.address().clone(),
            amount: 200_000_0000000,
            request_type: 2,
        },
        Request {
            address: usdc.address().clone(),
            amount: 100_000_0000000,
            request_type: 4,
        },
        Request {
            address: xlm.address().clone(),
            amount: 200_000_0000000,
            request_type: 2,
        },
        Request {
            address: xlm.address().clone(),
            amount: 100_000_0000000,
            request_type: 4,
        },
    ];
    pool_client
        .mock_all_auths()
        .submit(&admin, &admin, &admin, &requests);
    // usdc (0) and xlm (1) charge a fixed 10% borrow rate with 0% backstop take rate
    // admin deposits 200k tokens and borrows 100k tokens for a 50% util rate for every token

    let strategy = create_blend_strategy(
        &e, 
        &usdc.address(),
        &pool,
        &blnd.address(),
        &soroswap_router.address,
        &keeper,
    );
    let strategy_client = BlendStrategyClient::new(&e, &strategy);
    assert_eq!(pool_client.get_reserve(&usdc.address().clone()).config.index, 0);


    // get asset returns correct asset
    assert_eq!(strategy_client.asset(), usdc.address().clone());

    

    /*
     * Deposit into pool
     * -> deposit 100 into blend strategy for each user_2 and user_3 (Total 200 USDC deposited through the Strategy)
     * -> deposit 200 directly into pool for both usdc and xlm for user_4 (Total 200 USDC deposited direclty on the pool)
     * -> admin borrow from pool to return to 50% util rate
     */
    let pool_usdc_balace_start = usdc_client.balance(&pool);
    let starting_balance = 100_0000000;
    usdc_client.mint(&user_2, &starting_balance);
    usdc_client.mint(&user_3, &starting_balance);
    usdc_client.mint(&initial_depositor, &starting_balance);

    assert_eq!(usdc_client.balance(&user_3), starting_balance);

    let deposit_result_initial_depositor = strategy_client.deposit(&starting_balance, &initial_depositor);
    assert_eq!(deposit_result_initial_depositor, starting_balance - 1000);



    let deposit_result_0 = strategy_client.deposit(&starting_balance, &user_2);
    assert_eq!(deposit_result_0, starting_balance);
    // -> verify deposit auth

    // * -> deposit 100 into blend strategy for each user_2 and user_3
    // for user 2 we will also check auths
        
    assert_eq!(
        e.auths()[0],
        (
            user_2.clone(),
            AuthorizedInvocation {
                function: AuthorizedFunction::Contract((
                    strategy.clone(),
                    Symbol::new(&e, "deposit"),
                    vec![&e, 
                    starting_balance.into_val(&e), 
                    user_2.to_val(),]
                )),
                sub_invocations: std::vec![AuthorizedInvocation {
                    function: AuthorizedFunction::Contract((
                        usdc.address().clone(),
                        Symbol::new(&e, "transfer"),
                        vec![
                            &e,
                            user_2.to_val(),
                            strategy.to_val(),
                            starting_balance.into_val(&e)
                        ]
                    )),
                    sub_invocations: std::vec![]
                }
            ]
            }
        )
    );
    

    // for user 3 we check the result
    let deposit_result_1 = strategy_client.deposit(&starting_balance, &user_3);
    assert_eq!(deposit_result_1, starting_balance);

    // Check balances are healthy
    assert_eq!(usdc_client.balance(&user_2), 0);
    assert_eq!(usdc_client.balance(&user_3), 0);
    assert_eq!(strategy_client.balance(&user_2), starting_balance);
    assert_eq!(strategy_client.balance(&user_3), starting_balance);
    assert_eq!(
        usdc_client.balance(&pool),
        pool_usdc_balace_start + starting_balance * 3
    );
    let strategy_positions = pool_client.get_positions(&strategy);
    assert_eq!(strategy_positions.supply.get(0).unwrap(), starting_balance * 3);
    // (pool b_rate still 1 as no time has passed)
    assert_eq!(pool_client.get_reserve(&usdc.address().clone()).data.b_rate, 1000000000000);
    
    // user_4 deposit directly into pool. This will help us guess the emissions
    let user_4_starting_balance = starting_balance * 2;
    usdc_client.mint(&user_4, &user_4_starting_balance);
    pool_client.submit(
        &user_4,
        &user_4,
        &user_4,
        &vec![
            &e,
            Request {
                request_type: 0,
                address: usdc.address().clone(),
                amount: user_4_starting_balance,
            },
        ],
    );

    assert_eq!(
        usdc_client.balance(&pool),
        pool_usdc_balace_start + starting_balance * 5
    );

    // admin borrow from pool to return USDC to 50% util rate
    let borrow_amount = (user_4_starting_balance + starting_balance * 2) / 2;
    pool_client.submit(
        &admin,
        &admin,
        &admin,
        &vec![
            &e,
            Request {
                request_type: 4,
                address: usdc.address().clone(),
                amount: borrow_amount,
            },
        ],
    );

    assert_eq!(
        usdc_client.balance(&pool),
        pool_usdc_balace_start + starting_balance * 3
    );

    // Get Strategy btokens & brate to get the USDC balance of the strategy in the pool
    let strategy_b_tokens = pool_client.get_positions(&strategy).supply.get(0).unwrap();
    let b_rate = pool_client.get_reserve(&usdc.address().clone()).data.b_rate;
    // Check Helthy Strategy USDC Balance in the pool
    assert_eq!((strategy_b_tokens * b_rate) / SCALAR_12, starting_balance * 3);
    

    /*
     * Allow 1 week to pass
     */
    e.jump(ONE_DAY_LEDGERS * 7);

    /*
     * Withdraw from pool
     * -> withdraw all funds from pool for user_4 so we can calculate USDC that the strategy should earn
     * -> claim emissions for user 4 so we can know how much will be reinvested while harvesting on withdraw
     * -> withdraw from blend strategy for user_2
     * -> verify a withdraw from an uninitialized vault fails
     * -> verify a withdraw from an empty vault fails
     * -> verify an over withdraw fails
     */

    // withdraw all funds directly from pool for user_4
    println!("USER 4 Withdraws from Blend Pool: 200_1_917_808");
    println!("User 4 Balance before withdrawal {}", usdc_client.balance(&user_4));
    pool_client.submit(
        &user_4,
        &user_4,
        &user_4,
        &vec![
            &e,
            Request {
                request_type: 1,
                address: usdc.address().clone(),
                amount: user_4_starting_balance * 10, // We just put a big amount to take everything
            },
        ],
    );
    let user_4_final_balance = usdc_client.balance(&user_4);
    println!("User 4 Balance after withdrawal {}", usdc_client.balance(&user_4));
    let user_4_profit = user_4_final_balance - user_4_starting_balance;


    /*
        We are expecting that user_4 profit 
        is equal to the profit of the strategy
    
    */

    let expected_users_profit = user_4_profit / 2;
    let expected_strategy_profit = (user_4_profit * 3) / 2;
    println!("Expected strategy profit {}", expected_strategy_profit);
    println!("Expected users profit {}", expected_users_profit);

    // Get Strategy btokens & brate to get the USDC balance of the strategy in the pool
    let strategy_b_tokens = pool_client.get_positions(&strategy).supply.get(0).unwrap();
    let b_rate = pool_client.get_reserve(&usdc.address().clone()).data.b_rate;
    // Check Helthy Strategy USDC Balance in the pool

    assert_approx_eq_rel(
        (strategy_b_tokens * b_rate) / SCALAR_12,
        starting_balance * 3 + expected_strategy_profit,
        0_00001000,
    );  

    // Now User 4 will claim so we can calculate the emissions:
    // Claim emissions for user_4 (that deposited directly on the pool). We do this to guess the emissions for the strategy
    let reserve_token_ids = vec![&e, 0, 1, 2, 3];
    let amounts_claimed = pool_client.claim(&user_4, &reserve_token_ids, &user_4);
    println!("Merry amounts_claimed {}", amounts_claimed);
    let merry_emissions = blnd_client.balance(&user_4);
    println!("Merry emissions {}", merry_emissions);
    assert_eq!(amounts_claimed, merry_emissions);
    // if user 4 got merry_emissions, then the strategy should get 
    let strategy_emissions = (merry_emissions * 3) / 2;

    // This emissions are for Merry (user 4), who deposited directly into the pool a double amount than
    // user 2 and user 3.
    // this means that is expected that the emissions for Merry to be equal to the emissions for the
    // strategy
    let expected_usdc=soroswap_router
        .router_get_amounts_out(
            &strategy_emissions, 
            &vec![&e, blnd.address().clone(), usdc.address().clone()])
        .get(1).unwrap();

    // Get Strategy btokens & brate to get the USDC balance of the strategy in the pool
    let strategy_b_tokens = pool_client.get_positions(&strategy).supply.get(0).unwrap();
    let b_rate = pool_client.get_reserve(&usdc.address().clone()).data.b_rate;
    // Check Helthy Strategy USDC Balance in the pool
    assert_approx_eq_rel(
        (strategy_b_tokens * b_rate) / SCALAR_12,
        starting_balance * 3 + expected_strategy_profit,
        0_00001000,
    );   

    // withdraw from blend strategy for user_2
    // each of the users are expected to receive half of the profit of user_4 + the profit for the sold emissions:

    // print expected usdc earned by sold emissions
    println!("Expected USDC earned by the strategy by sold emissions {}", expected_usdc);
    println!("Expected USDC earned by each user  by sold emissions {}", expected_usdc/3);
    let expected_withdraw_amount = starting_balance + expected_users_profit + expected_usdc / 3 + 1; // one stroop in rounding calculations 

    println!("Expected withdraw amount for users {}", expected_withdraw_amount);

<<<<<<< HEAD
    // we harvest first
    strategy_client.harvest(&keeper);
=======
    // Harvest with the specific Mock

    strategy_client
    .mock_auths(&[MockAuth {
        address: &keeper.clone(),
        invoke: &MockAuthInvoke {
            contract: &strategy_client.address.clone(),
            fn_name: "harvest",
            args: (keeper.clone(),).into_val(&e),
            sub_invokes: &[],
        },
    }])
    .harvest(&keeper.clone());

    assert_eq!(
        e.auths()[0],
        (
            keeper.clone(),
            AuthorizedInvocation {
                function: AuthorizedFunction::Contract((
                    strategy.clone(),
                    Symbol::new(&e, "harvest"),
                    vec![
                        &e,
                        keeper.to_val()
                    ]
                )),
                sub_invocations: std::vec![]
            }
        )
    );

    // check keeper auth
    assert_eq!(
        e.auths()[0],
        (
            keeper.clone(),
            AuthorizedInvocation {
                function: AuthorizedFunction::Contract((
                    strategy.clone(),
                    Symbol::new(&e, "harvest"),
                    vec![
                        &e,
                        keeper.to_val()
                    ]
                )),
                sub_invocations: std::vec![]
            }
        )
    );
>>>>>>> da99dea1

    // -> verify over withdraw fails
    let result =
        strategy_client.try_withdraw(&(expected_withdraw_amount + 1), &user_2, &user_2);
    assert_eq!(result, Err(Ok(StrategyError::InsufficientBalance)));
    let result =
        strategy_client.try_withdraw(&(expected_withdraw_amount + 1 ), &user_3, &user_3); 
    assert_eq!(result, Err(Ok(StrategyError::InsufficientBalance)));
    println!("Expected withdraw amount for users {}", expected_withdraw_amount);

    // Only user 2 will withdraw its amount
    let remain_underlying = strategy_client.withdraw(&expected_withdraw_amount, &user_2, &user_2);
    // -> verify withdraw auth
    assert_eq!(
        e.auths()[0],
        (
            user_2.clone(),
            AuthorizedInvocation {
                function: AuthorizedFunction::Contract((
                    strategy.clone(),
                    Symbol::new(&e, "withdraw"),
                    vec![
                        &e,
                        expected_withdraw_amount.into_val(&e),
                        user_2.to_val(),
                        user_2.to_val(),
                    ]
                )),
                sub_invocations: std::vec![]
            }
        )
    );

    // -> verify healthy balances
    assert_eq!(usdc_client.balance(&user_2), expected_withdraw_amount);
    assert_eq!(usdc_client.balance(&user_3), 0);
    assert_eq!(strategy_client.balance(&user_2), 0);
    assert_eq!(remain_underlying, 0);   
    assert_eq!(strategy_client.balance(&user_3), expected_withdraw_amount);

    // Get Strategy btokens & brate to get the USDC balance of the strategy in the pool
    let strategy_b_tokens = pool_client.get_positions(&strategy).supply.get(0).unwrap();
    let b_rate = pool_client.get_reserve(&usdc.address().clone()).data.b_rate;
    // Check Helthy Strategy USDC Balance in the pool
    assert_approx_eq_rel(
        (strategy_b_tokens * b_rate) / SCALAR_12,
        starting_balance * 3 + expected_strategy_profit + expected_usdc - expected_withdraw_amount,
        0_0000010,
    );    
    
    // -> verify withdraw from empty vault fails
    let result = strategy_client.try_withdraw(&min_dust, &user_2, &user_2);
    assert_eq!(result, Err(Ok(StrategyError::InsufficientBalance)));

    /*
         * Harvest
        
        Because we already did harvest when doing withdraw, we will need to invest again for user 4
        Then wait one week, user 4 will claim and then we wil harvest
        * -> claim emissions for the strategy
        * -> Swaps them into the underlying asset
        * -> Re invest this claimed usdc into the blend pool

    */
    // deposit again for user 4, the same amount of the strategy investment
    
    // let user_4_b_tokens = pool_client.get_positions(&user_4).supply.get(0).unwrap();
    // assert_eq!(user_4_b_tokens, 0);

    
    let strategy_b_tokens = pool_client.get_positions(&strategy).supply.get(0).unwrap();
    let b_rate = pool_client.get_reserve(&usdc.address().clone()).data.b_rate;
    
    let user_4_starting_balance = usdc_client.balance(&user_4);
    let user_4_new_investment = (strategy_b_tokens * b_rate) / SCALAR_12;
    usdc_client.mint(&user_4, &user_4_starting_balance);
    pool_client.submit(
        &user_4,
        &user_4,
        &user_4,
        &vec![
            &e,
            Request {
                request_type: 0, // deposit
                address: usdc.address().clone(),
                amount: user_4_new_investment,
            },
        ],
    );

    // Get Strategy btokens & brate to get the USDC balance of the strategy in the pool
    let user_4_b_tokens = pool_client.get_positions(&user_4).supply.get(0).unwrap();
    let strategy_b_tokens = pool_client.get_positions(&strategy).supply.get(0).unwrap();
    assert_approx_eq_rel(
        user_4_b_tokens,
        strategy_b_tokens,
        0_0000010,
    );

    let b_rate = pool_client.get_reserve(&usdc.address().clone()).data.b_rate;
    // Check Helthy Strategy USDC Balance in the pool
    assert_approx_eq_rel(
        (strategy_b_tokens * b_rate) / SCALAR_12,
        starting_balance * 3 + expected_strategy_profit + expected_usdc - expected_withdraw_amount,
        0_0100000,
    );

    // wait one week
    println!(" emitter distribution {}",  blend_fixture.emitter.distribute());
    println!(" pool backstop distribution {}",  blend_fixture.backstop.distribute());
    println!(" pool gulp {}",  pool_client.gulp_emissions());

    e.jump(ONE_DAY_LEDGERS * 14);

    //withdraw all funds directly from pool for user_4
    let user_4_before = usdc_client.balance(&user_4);
    println!("User 4 Balance before withdrawal {}", usdc_client.balance(&user_4));
    pool_client.submit(
        &user_4,
        &user_4,
        &user_4,
        &vec![
            &e,
            Request {
                request_type: 1, // withdraw
                address: usdc.address().clone(),
                amount: user_4_new_investment * 10, // We just put a big amount to take everything
            },
        ],
    );
    let user_4_final_balance = usdc_client.balance(&user_4);
    println!("User 4 Balance after withdrawal {}", usdc_client.balance(&user_4));
    let new_user_4_profit = user_4_final_balance - user_4_before - user_4_new_investment ;
    println!("User 4 Balance new profit {}", new_user_4_profit);
    


     // We verify that the strategy now holds the new_expected_usdc
    // Get Strategy btokens & brate to get the USDC balance of the strategy in the pool
    let strategy_b_tokens = pool_client.get_positions(&strategy).supply.get(0).unwrap();
    let b_rate = pool_client.get_reserve(&usdc.address().clone()).data.b_rate;

    // Check Helthy Strategy USDC Balance in the pool
    assert_approx_eq_rel(
        (strategy_b_tokens * b_rate) / SCALAR_12,
        starting_balance * 3 + expected_strategy_profit  + expected_usdc - expected_withdraw_amount + new_user_4_profit,
        0_0000010,
    );


    // harvest

    // Claim emissions for user_4 (that deposited directly on the pool). We do this to guess the emissions for the strategy
    // print blnd_client.balance(&user_4);
    let blnd_balance_before = blnd_client.balance(&user_4);
    println!("User 4 BLND Balance before claim {}", blnd_balance_before);
    let reserve_token_ids = vec![&e, 0, 1, 2, 3];
    let amounts_claimed = pool_client.claim(&user_4, &reserve_token_ids, &user_4);
    println!("Merry amounts_claimed {}", amounts_claimed);
    let merry_emissions = blnd_client.balance(&user_4) - blnd_balance_before;
    println!("Merry emissions {}", merry_emissions);
    assert_eq!(amounts_claimed, merry_emissions);

    // This emissions are for Merry (user 4), who deposited directly into the pool a double amount than
    // user 2 and user 3.
    // this means that is expected that the emissions for Merry to be equal to the emissions for the
    // strategy
    let strategy_emissions = merry_emissions;

    let new_expected_usdc=soroswap_router
        .router_get_amounts_out(
            &strategy_emissions, 
            &vec![&e, blnd.address().clone(), usdc.address().clone()])
        .get(1).unwrap();

    println!("Expected USDC {}", new_expected_usdc);

    let initial_blnd_strategy_balance = blnd_client.balance(&strategy);
    let initial_usdc_pool_balance = usdc_client.balance(&pool);
    assert_eq!(initial_blnd_strategy_balance, 0);
    println!("Strategy BLND Balance before harvest {}", blnd_client.balance(&strategy));
    println!("Strategy USDC Balance before harvest {}", usdc_client.balance(&strategy));
    println!("Pool USDC Balance before harvest {}", initial_usdc_pool_balance);

    let user_3_starting_balance = strategy_client.balance(&user_3);
    println!("Strategy USER 3 Balance before harvest {}", user_3_starting_balance);    
    println!("=======       HARVEST  =======");

    
    strategy_client.harvest(&keeper);
<<<<<<< HEAD
=======
    assert_eq!(
        e.auths()[0],
        (
            keeper.clone(),
            AuthorizedInvocation {
                function: AuthorizedFunction::Contract((
                    strategy.clone(),
                    Symbol::new(&e, "harvest"),
                    vec![
                        &e,
                        keeper.to_val()
                    ]
                )),
                sub_invocations: std::vec![]
            }
        )
    );
>>>>>>> da99dea1

    /*
        TODO:
            - Verify harvest  event, Should provide the correct harvested_BLND amount

            that should be equal to merry_emissions
        
            event::emit_harvest(
            &e,
            String::from_str(&e, STRATEGY_NAME),
            harvested_blend,
            from,
        );

    */

   


    // Get Strategy btokens & brate to get the USDC balance of the strategy in the pool
    let strategy_b_tokens = pool_client.get_positions(&strategy).supply.get(0).unwrap();
    let b_rate = pool_client.get_reserve(&usdc.address().clone()).data.b_rate;
    // Check Helthy Strategy USDC Balance in the pool
    assert_approx_eq_rel(
        (strategy_b_tokens * b_rate) / SCALAR_12,
        starting_balance * 3 + expected_strategy_profit  + expected_usdc - expected_withdraw_amount + new_user_4_profit + new_expected_usdc,
        0_0100000,
    );
    /*
            Now that we only have one user that has a balance in the strategy
            we are expecting that the user_3 balance increased in expected_usdc
    */
    let user_3_after_balance = strategy_client.balance(&user_3);
    println!("Strategy USER 3 after harvest {}", user_3_after_balance);
    assert_approx_eq_rel(
        user_3_after_balance,
        user_3_starting_balance + new_expected_usdc/2, //this new expected usdc is shared with the initial depositor
        0_0000100,
    );

    println!("Strategy USER 3 Increased in {}", user_3_after_balance - user_3_starting_balance);
    println!("Strategy BLND Balance after harvest {}", blnd_client.balance(&strategy));
    println!("Strategy USDC Balance after harvest {}", usdc_client.balance(&strategy));
    println!("Pool USDC Balance after harvest {}", usdc_client.balance(&pool));

    let usdc_pool_increased_in_harvest= usdc_client.balance(&pool) - initial_usdc_pool_balance;
    println!("Pool USDC Increased in  {}", usdc_pool_increased_in_harvest);

    assert_eq!(usdc_pool_increased_in_harvest, new_expected_usdc);


    // get keeper
    let old_keeper = strategy_client.get_keeper();
    assert_eq!(old_keeper, keeper);
    // set keeper to a new address
    let new_keeper = Address::generate(&e);
<<<<<<< HEAD
    strategy_client.set_keeper(&keeper, &new_keeper);
    assert_eq!(strategy_client.get_keeper(), new_keeper);

    // try to harvest with the new keeper
    let harvest_result = strategy_client.try_harvest(&new_keeper);
    assert_eq!(harvest_result, Ok(Ok(())));

    // try to harvest with the old keeper
    let harvest_result = strategy_client.try_harvest(&keeper);
    assert_eq!(harvest_result, Err(Ok(StrategyError::NotAuthorized)));
=======
    strategy_client.set_keeper(&new_keeper);
    // check set keeper auths
    assert_eq!(
        e.auths()[0],
        (
            keeper.clone(),
            AuthorizedInvocation {
                function: AuthorizedFunction::Contract((
                    strategy.clone(),
                    Symbol::new(&e, "set_keeper"),
                    vec![
                        &e,
                        new_keeper.to_val()
                    ]
                )),
                sub_invocations: std::vec![]
            }
        )
    );
    assert_eq!(strategy_client.get_keeper(), new_keeper);

    // Harvest with the specific Mock with the new keeper

    strategy_client
    .mock_auths(&[MockAuth {
        address: &new_keeper.clone(),
        invoke: &MockAuthInvoke {
            contract: &strategy_client.address.clone(),
            fn_name: "harvest",
            args: (new_keeper.clone(),).into_val(&e),
            sub_invokes: &[],
        },
    }])
    .harvest(&new_keeper.clone());

    assert_eq!(
        e.auths()[0],
        (
            new_keeper.clone(),
            AuthorizedInvocation {
                function: AuthorizedFunction::Contract((
                    strategy.clone(),
                    Symbol::new(&e, "harvest"),
                    vec![
                        &e,
                        new_keeper.to_val()
                    ]
                )),
                sub_invocations: std::vec![]
            }
        )
    );


    // try to harvest with the old keeper.. here the error will be not authorized as we are mocking the auth... 
    let harvest_result = strategy_client.try_harvest(&keeper);
    assert_eq!(harvest_result, Err(Ok(StrategyError::NotAuthorized)));
    
    // but if we mock the specific auth we will get auth error

    let harvest_result = strategy_client
    .mock_auths(&[MockAuth {
        address: &keeper.clone(),
        invoke: &MockAuthInvoke {
            contract: &strategy_client.address.clone(),
            fn_name: "harvest",
            args: (keeper.clone(),).into_val(&e),
            sub_invokes: &[],
        },
    }])
    .try_harvest(&keeper.clone());
    assert_eq!(harvest_result, Err(Err(soroban_sdk::InvokeError::Abort)));

>>>>>>> da99dea1

    // get keeper
    let keeper = strategy_client.get_keeper();
    assert_eq!(keeper, new_keeper);
}<|MERGE_RESOLUTION|>--- conflicted
+++ resolved
@@ -329,10 +329,6 @@
 
     println!("Expected withdraw amount for users {}", expected_withdraw_amount);
 
-<<<<<<< HEAD
-    // we harvest first
-    strategy_client.harvest(&keeper);
-=======
     // Harvest with the specific Mock
 
     strategy_client
@@ -383,7 +379,6 @@
             }
         )
     );
->>>>>>> da99dea1
 
     // -> verify over withdraw fails
     let result =
@@ -574,8 +569,6 @@
 
     
     strategy_client.harvest(&keeper);
-<<<<<<< HEAD
-=======
     assert_eq!(
         e.auths()[0],
         (
@@ -593,7 +586,6 @@
             }
         )
     );
->>>>>>> da99dea1
 
     /*
         TODO:
@@ -650,18 +642,6 @@
     assert_eq!(old_keeper, keeper);
     // set keeper to a new address
     let new_keeper = Address::generate(&e);
-<<<<<<< HEAD
-    strategy_client.set_keeper(&keeper, &new_keeper);
-    assert_eq!(strategy_client.get_keeper(), new_keeper);
-
-    // try to harvest with the new keeper
-    let harvest_result = strategy_client.try_harvest(&new_keeper);
-    assert_eq!(harvest_result, Ok(Ok(())));
-
-    // try to harvest with the old keeper
-    let harvest_result = strategy_client.try_harvest(&keeper);
-    assert_eq!(harvest_result, Err(Ok(StrategyError::NotAuthorized)));
-=======
     strategy_client.set_keeper(&new_keeper);
     // check set keeper auths
     assert_eq!(
@@ -735,7 +715,6 @@
     .try_harvest(&keeper.clone());
     assert_eq!(harvest_result, Err(Err(soroban_sdk::InvokeError::Abort)));
 
->>>>>>> da99dea1
 
     // get keeper
     let keeper = strategy_client.get_keeper();
