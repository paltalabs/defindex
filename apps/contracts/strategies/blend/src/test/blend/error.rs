--- conflicted
+++ resolved
@@ -718,15 +718,9 @@
                 sub_invokes: &[],
             },
         }],
-<<<<<<< HEAD
-    ).try_set_keeper(&keeper, &new_keeper);
-    
-    // Should fail with NotAuthorized error
-=======
     ).try_set_keeper(&new_keeper);
     
     // Should abort as failed in require_auth
->>>>>>> da99dea1
     assert_eq!(result, Err(Err(soroban_sdk::InvokeError::Abort)));
     
     // Verify the keeper hasn't changed
