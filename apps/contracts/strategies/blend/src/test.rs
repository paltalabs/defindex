--- conflicted
+++ resolved
@@ -349,8 +349,4 @@
     }
 }
 
-<<<<<<< HEAD
-mod success;
-=======
-mod blend;
->>>>>>> 5f8c51f9
+mod success;