--- conflicted
+++ resolved
@@ -238,15 +238,11 @@
 
         let config = storage::get_config(&e)?;
 
-<<<<<<< HEAD
-        let (_tokens_withdrawn, b_tokens_burnt) = blend_pool::withdraw(&e, &to, &amount, &config)?;
-=======
+
         blend_pool::claim(&e, &e.current_contract_address(), &config);
         blend_pool::perform_reinvest(&e, &config)?;
 
-        let reserves = storage::get_strategy_reserves(&e);
-        let (tokens_withdrawn, b_tokens_burnt) = blend_pool::withdraw(&e, &to, &amount, &config)?;
->>>>>>> 983fa7a1
+        let (_tokens_withdrawn, b_tokens_burnt) = blend_pool::withdraw(&e, &to, &amount, &config)?;
 
         let (vault_shares, reserves) = reserves::withdraw(
             &e,
