--- conflicted
+++ resolved
@@ -456,12 +456,7 @@
                         break;
                 }
             }
-<<<<<<< HEAD
             return new ReserveEmissionData(eps, expiration, index, lastTime);
-=======
-            return new ReserveEmissionData();
-            // return new ReserveEmissionData(new SCUint64(eps), expiration, index, lastTime);
->>>>>>> 7145ab5c
         }
         catch (Exception ex)
         {
